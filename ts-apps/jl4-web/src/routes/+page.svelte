<script lang="ts">
  import { onMount, onDestroy } from 'svelte'
  import { SvelteToast, toast } from '@zerodevx/svelte-toast'
  import { faShareAlt } from '@fortawesome/free-solid-svg-icons'
  import { FontAwesomeIcon } from '@fortawesome/svelte-fontawesome'
  import { debounce } from '$lib/utils'
  import * as Resizable from '$lib/components/ui/resizable/index.js'

  import type { MessageTransports, Middleware } from 'vscode-languageclient'
  import { type ConsoleLogger } from 'monaco-languageclient/tools'
  import * as vscode from 'vscode'
  import { createConverter as createCodeConverter } from 'vscode-languageclient/lib/common/codeConverter.js'
  import * as monaco from '@codingame/monaco-vscode-editor-api'
  import { monacoModuleWrapperForErrorLens } from '$lib/monaco-error-lens-helpers'

  import { MonacoL4LanguageClient } from '$lib/monaco-l4-language-client'
  import type { LadderBackendApi } from 'jl4-client-rpc'
  import { LadderApiForMonaco } from '$lib/ladder-api-for-monaco'
  import { MonacoErrorLens } from '@ym-han/monaco-error-lens'

  import { defaultExample, type LegalExample } from '$lib/legal-examples'
  import ExampleSelector from '$lib/components/example-selector.svelte'

  import {
    LadderFlow,
    LirContext,
    LirRegistry,
    type FunDeclLirNode,
    LadderEnv,
    VizDeclLirSource,
  } from 'l4-ladder-visualizer'
  import {
    makeVizInfoDecoder,
    type RenderAsLadderInfo,
    type VersionedDocId,
  } from '@repo/viz-expr'

  /***********************************
    Persistent-session-related vars
  ************************************/

  // `persistSession` does not need to be reactive
  let persistSession: undefined | (() => Promise<string | undefined>) =
    undefined
  const sessionUrl = import.meta.env.VITE_SESSION_URL || 'http://localhost:5008'

  let persistButtonBlocked = $state(false)
  let showVisualizer = $state(true)

  /***********************************
        UI-related vars
  ************************************/

  /* svelte doesn't realize that there will be a div ready for use in either of the branches so 
  we force it to accept it */
  let editorElement: HTMLDivElement = $state(
    undefined as unknown as HTMLDivElement
  )
  let errorMessage: string | undefined = $state(undefined)

  /***********************************
          Set up Lir
  ************************************/

  const lirRegistry = new LirRegistry()
  const context = new LirContext()
  const nodeInfo = { registry: lirRegistry, context }

  /**************************
      FunDeclLirNode maker
  ****************************/

  const LADDER_VIZ_ROOT_TYPE = 'VizFunDecl'

  let backendApi: LadderBackendApi
  let ladderEnv: LadderEnv

  // See vscode webview for the rationale for this
  const placeholderAlwaysPendingPromise = new Promise<{
    funDeclLirNode: FunDeclLirNode
    env: LadderEnv
  }>(() => {})
  let renderLadderPromise: Promise<{
    funDeclLirNode: FunDeclLirNode
    env: LadderEnv
  }> = $state(placeholderAlwaysPendingPromise)

  async function makeFunDeclLirNodeAndSetLirRoot(
    ladderEnv: LadderEnv,
    renderLadderInfo: RenderAsLadderInfo
  ) {
    const funDeclLirNode = await VizDeclLirSource.toLir(
      nodeInfo,
      ladderEnv,
      renderLadderInfo.funDecl
    )
    lirRegistry.setRoot(context, LADDER_VIZ_ROOT_TYPE, funDeclLirNode)
    return { env: ladderEnv, funDeclLirNode }
  }

  /******************************
      VizInfo Payload Decoder
  *******************************/

  const decodeVizInfo = makeVizInfoDecoder()

  /**********************************
      Debounced run visualize cmd
  ***********************************/

  const debouncedVisualize = debounce(async (verDocId: VersionedDocId) => {
    await vscode.commands.executeCommand(
      // TODO: Should probably put the command in the viz-expr package
      'l4.visualize',
      verDocId
    )
  }, 150)

  // /**************************
  //       Monadco
  // ****************************/

  const code2ProtocolConverter = createCodeConverter()

  let editor: monaco.editor.IStandaloneCodeEditor | undefined
  let monacoL4LangClient: MonacoL4LanguageClient | undefined
  let monacoErrorLens: MonacoErrorLens | undefined

  // TODO: Need to refactor this --- too long
  onMount(async () => {
    const { initServices } = await import(
      'monaco-languageclient/vscode/services'
    )
    const { LogLevel } = await import('@codingame/monaco-vscode-api')
    const { CloseAction, ErrorAction } = await import(
      'vscode-languageclient/browser.js'
    )
    const { MonacoLanguageClient } = await import('monaco-languageclient')
    const { WebSocketMessageReader, WebSocketMessageWriter, toSocket } =
      await import('vscode-ws-jsonrpc')
    const { configureDefaultWorkerFactory } = await import(
      'monaco-editor-wrapper/workers/workerLoaders'
    )
    const { ConsoleLogger } = await import('monaco-languageclient/tools')

    const websocketUrl =
      import.meta.env.VITE_SOCKET_URL || 'ws://localhost:5007'

    const runClient = async () => {
      const logger = new ConsoleLogger(LogLevel.Debug)

      const ownUrl: URL = new URL(window.location.href)
      showVisualizer = !ownUrl.searchParams.has('no-visualizer')

      await initServices(
        {
          loadThemes: true,
          userConfiguration: {
            json: JSON.stringify({
              'editor.semanticHighlighting.enabled': true,
              'editor.experimental.asyncTokenization': true,
              'editor.lightbulb.enabled': 'on',
            }),
          },
          serviceOverrides: {},
        },
        {
          htmlContainer: editorElement,
          logger,
        }
      )

      configureDefaultWorkerFactory(logger)

      // register the jl4 language with Monaco
      monaco.languages.register({
        id: 'jl4',
        extensions: ['.jl4'],
        aliases: ['JL4', 'jl4'],
      })

      monaco.editor.defineTheme('jl4Theme', {
        base: 'vs',
        inherit: true,
        rules: [
          { token: 'decorator', foreground: 'ffbd33' }, // for annotations
        ],
        encodedTokensColors: [],
        colors: {
          // The following is the hex version of the --primary css variable in the default ladder diagram theme (modulo rounding error)
          // TODO: Would be better to reference our --primary css variable directly if possible
          'editor.foreground': '#104e64',
          foreground: '#104e64',
        },
      })

      editor = monaco.editor.create(editorElement, {
        value: defaultExample.content,
        language: 'jl4',
        automaticLayout: true,
        wordBasedSuggestions: 'off',
        theme: 'jl4Theme',
        'semanticHighlighting.enabled': true,
        glyphMargin: true, // Required for gutter icons
      })

      // Set up Monaco Error Lens
      monacoErrorLens = new MonacoErrorLens(
        editor,
        monacoModuleWrapperForErrorLens,
        {
          enableInlineMessages: true,
          enableLineHighlights: true,
          enableGutterIcons: true,
          followCursor: 'allLines',
          messageTemplate: '{message}',
          maxMessageLength: 150,
          updateDelay: 200,
        }
      )

      const sessionid: string | null = ownUrl.searchParams.get('id')
      if (sessionid) {
        const response = await fetch(`${sessionUrl}?id=${sessionid}`)
        logger.debug('sent GET for session')
        if (response.ok) {
          const prog = await response.json()
          if (prog) {
            editor.setValue(prog)
          }
        } else {
          logger.debug('response was not okay - deleting search param')
          ownUrl.searchParams.delete('id')
          history.pushState(null, '', ownUrl)
        }
      }

      const programParam: string | null = ownUrl.searchParams.get('program')
      if (programParam) {
        try {
          const decoded = decodeURIComponent(programParam)
          editor.setValue(decoded)
        } catch (e) {
          logger.error(`could not decode program from url param, error: ${e}`)
        }
        ownUrl.searchParams.delete('program')
        history.replaceState(null, '', ownUrl)
      }

      persistSession = async () => {
        if (!editor) return undefined
        const bufferContent: string = editor.getValue()
        const response = await fetch(sessionUrl, {
          method: 'POST',
          headers: { 'Content-Type': 'application/json' },
          body: JSON.stringify(bufferContent),
        })
        logger.debug('sent POST for session')
        const newSessionId: string = await response.json()
        if (newSessionId) {
          logger.debug(`new session id: ${newSessionId}`)
          return newSessionId
        } else {
          logger.error(`response was not present`)
          return undefined
        }
      }

      initWebSocketAndStartClient(websocketUrl, logger)
    }

    /** parameterized version , support all languageId */
    const initWebSocketAndStartClient = (
      url: string,
      logger: ConsoleLogger
    ): WebSocket => {
      const webSocket = new WebSocket(url)
      webSocket.onopen = async () => {
        const socket = toSocket(webSocket)
        const reader = new WebSocketMessageReader(socket)
        const writer = new WebSocketMessageWriter(socket)
        const languageClient = createLanguageClient(logger, {
          reader,
          writer,
        })
        await languageClient.start()
        reader.onClose(() => {
          languageClient.dispose()
        })
      }
      return webSocket
    }

    /**********************************
           makeLadderFlow
    ***********************************/

    const makeLadderFlow = async (
      ladderInfo: RenderAsLadderInfo
    ): Promise<void> => {
      // Re-make / update ladderEnv using the verDocId from the new ladderInfo,
      // just in case
      ladderEnv = LadderEnv.make(
        lirRegistry,
        ladderInfo.verDocId,
        backendApi,
        LADDER_VIZ_ROOT_TYPE
      )
      renderLadderPromise = makeFunDeclLirNodeAndSetLirRoot(
        ladderEnv,
        ladderInfo
      )
      await renderLadderPromise
    }

    /**********************************
           createLanguageClient
    ***********************************/

    /** Make MonacoL4LanguageClient and LadderBackendApi */
    const createLanguageClient = (
      logger: ConsoleLogger,
      messageTransports: MessageTransports
    ) => {
      const internalClient = new MonacoLanguageClient({
        name: 'JL4 Language Client',
        clientOptions: {
          // use a language id as a document selector
          documentSelector: ['jl4'],
          // disable the default error handler
          errorHandler: {
            error: () => ({ action: ErrorAction.Continue }),
            closed: () => ({ action: CloseAction.Restart }),
          },
          middleware: mkMiddleware(logger, makeLadderFlow),
        },
        // create a language client connection from the JSON RPC connection on demand
        messageTransports,
      })

      monacoL4LangClient = new MonacoL4LanguageClient(internalClient)

      /**********************************
            Init LadderBackendApi
      ***********************************/
      backendApi = new LadderApiForMonaco(monacoL4LangClient, makeLadderFlow)

      return monacoL4LangClient
    }

    function mkMiddleware(
      logger: ConsoleLogger,
      makeLadderFlow: (ladderInfo: RenderAsLadderInfo) => Promise<void>
    ): Middleware {
      return {
        /* eslint-disable-next-line @typescript-eslint/no-explicit-any */
        executeCommand: async (command: any, args: any, next: any) => {
          logger.debug(`trying to execute command ${command}`)
          const responseFromLangServer = await next(command, args)

          logger.debug(
            `received response from language server ${JSON.stringify(responseFromLangServer)}`
          )
          if (responseFromLangServer === null) {
            logger.info('language server returned `null`, so doing nothing')
            return
          }

          const decoded = decodeVizInfo(responseFromLangServer)
          // TODO: Can improve this later
          switch (decoded._tag) {
            case 'Right':
              if (decoded.right) {
                const renderLadderInfo: RenderAsLadderInfo = decoded.right
                await makeLadderFlow(renderLadderInfo)
              }
              break
            case 'Left':
              errorMessage = `Internal error: Failed to decode response. Please report this to the JL4 developers. ${decoded?.left}`
              renderLadderPromise = Promise.reject(new Error(errorMessage)) // Ensure #await catches this
              break
          }
        },
        didChange: async (event, next) => {
          await next(event)

          const ownUrl: URL = new URL(window.location.href)
          if (ownUrl.searchParams.has('id')) {
            ownUrl.searchParams.delete('id')
            history.pushState(null, '', ownUrl)
          }

          if (persistButtonBlocked) {
            persistButtonBlocked = false
          }

          // YM: I don't like using middleware when, as far as I can see, we aren't really using the intercepting capabilities of middleware.
          // Also, I don't like how I'm lumping different things / concerns in the didChange handler.
          // But I guess this is fine for now. I should just put in the effort to refactor it if I really care about this.
          const verDocId: VersionedDocId =
            code2ProtocolConverter.asVersionedTextDocumentIdentifier(
              event.document
            )
          debouncedVisualize(verDocId)
        },
      }
    }
    await runClient()
  })

  onDestroy(() => {
    if (monacoErrorLens) {
      monacoErrorLens.dispose()
      monacoErrorLens = undefined
    }

    // YM: I'm not sure that this is necessary --- just adding it for now because I've seen examples on GitHub that do this.
    // I'll look into this more in the future.
    if (editor) {
      editor.dispose()
      editor = undefined
    }

    if (monacoL4LangClient) {
      monacoL4LangClient.dispose?.()
      monacoL4LangClient = undefined
    }
  })

<<<<<<< HEAD
  function handleExampleSelect(example: LegalExample) {
    if (editor) {
      editor.setValue(example.content)
    }
  }
</script>

<Resizable.PaneGroup direction="horizontal">
  <Resizable.Pane defaultSize={20}>
    <ExampleSelector onExampleSelect={handleExampleSelect}></ExampleSelector>
  </Resizable.Pane>
  <Resizable.Handle />
  <Resizable.Pane defaultSize={40}>
    <div id="jl4-editor" class="h-full" bind:this={editorElement}></div>
  </Resizable.Pane>
  <Resizable.Handle />
  <Resizable.Pane>
    <div id="jl4-webview" class="h-full max-w-[96%] mx-auto bg-white">
      {#await renderLadderPromise then ladder}
        {#key ladder.funDeclLirNode}
          <div class="slightly-shorter-than-full-viewport-height pb-1">
            <LadderFlow
              {context}
              node={ladder.funDeclLirNode}
              env={ladder.env}
            />
          </div>
        {/key}
      {:catch error}
        <p>Error loading Ladder Diagram: {error.message}</p>
      {/await}
=======
  async function handlePersist() {
    if (!persistSession) return undefined

    persistButtonBlocked = true
    try {
      const sessionId = await persistSession()
      return sessionId
    } finally {
      persistButtonBlocked = false
    }
  }

  async function handleShare() {
    const sessionId = await handlePersist()
    if (sessionId) {
      const shareUrl = `${window.location.origin}${window.location.pathname}?id=${sessionId}`
      await navigator.clipboard.writeText(shareUrl)
      toast.push('Session persisted and share link copied to clipboard')
    } else {
      toast.push('Could not persist the file.')
    }
  }

  const britishCitizen = `§ \`Assumptions\`

ASSUME Person IS A TYPE
ASSUME \`mother of\` IS A FUNCTION FROM Person TO Person
ASSUME \`father of\` IS A FUNCTION FROM Person TO Person

ASSUME \`is born in the United Kingdom after commencement\` IS A FUNCTION FROM Person TO BOOLEAN
ASSUME \`is born in a qualifying territory after the appointed day\` IS A FUNCTION FROM Person TO BOOLEAN
ASSUME \`is settled in the United Kingdom\` IS A FUNCTION FROM Person TO BOOLEAN
ASSUME \`is settled in the qualifying territory in which the person is born\` IS A FUNCTION FROM Person TO BOOLEAN

§ \`The British Citizen Act\`

\`for father or mother of\` person property MEANS
      property OF \`father of\` person
   OR property OF \`mother of\` person

GIVEN p IS A Person
GIVETH A BOOLEAN
DECIDE \`is a British citizen (variant)\` IS
         \`is born in the United Kingdom after commencement\` p
      OR \`is born in a qualifying territory after the appointed day\` p
  AND -- when the person is born ...
         \`for father or mother of\` p \`is a British citizen (variant)\`
      OR \`for father or mother of\` p \`is settled in the United Kingdom\`
      OR \`for father or mother of\` p \`is settled in the qualifying territory in which the person is born\``
</script>

{#if showVisualizer}
  <Resizable.PaneGroup direction="horizontal">
    <Resizable.Pane defaultSize={60}>
      <div id="jl4-editor" class="h-full" bind:this={editorElement}></div>
    </Resizable.Pane>
    <Resizable.Handle style="width: 10px;" />
    <Resizable.Pane>
      <div class="relative h-full">
        <div id="persist-ui" class="absolute items-center gap-2 m-4">
          <button
            onclick={handleShare}
            class="p-2 rounded-[4px] border-2 border-primary text-primary hover:bg-primary hover:text-primary-foreground transition-colors disabled:opacity-50 disabled:cursor-not-allowed flex items-center"
            disabled={persistButtonBlocked}
            title="Share the current file"
            aria-label="Share"
          >
            <FontAwesomeIcon icon={faShareAlt} />
          </button>
        </div>
        <div id="jl4-webview" class="h-full max-w-[96%] mx-auto bg-white">
          {#await renderLadderPromise then ladder}
            {#key ladder.funDeclLirNode}
              <div class="slightly-shorter-than-full-viewport-height pb-1">
                <LadderFlow
                  {context}
                  node={ladder.funDeclLirNode}
                  env={ladder.env}
                />
              </div>
            {/key}
          {:catch error}
            <p>Error loading Ladder Diagram: {error.message}</p>
          {/await}
        </div>
      </div>
    </Resizable.Pane>
  </Resizable.PaneGroup>
{:else}
  <div class="h-full w-full relative">
    <div
      id="jl4-editor"
      class="relative h-full w-full"
      bind:this={editorElement}
    ></div>
    <div id="persist-ui" class="absolute top-3 left-3 z-10">
      <button
        onclick={handleShare}
        class="p-2 rounded-[4px] border-2 border-primary text-primary hover:bg-primary hover:text-primary-foreground transition-colors disabled:opacity-50 disabled:cursor-not-allowed flex items-center"
        disabled={persistButtonBlocked}
        title="Share the current file"
        aria-label="Share"
      >
        <FontAwesomeIcon icon={faShareAlt} />
      </button>
>>>>>>> 105f5a42
    </div>
  </div>
{/if}

<SvelteToast />

<style>
  :root {
    --toastColor: #104e64;
    --toastBackground: #white;
    --toastBorderRadius: 4px;
  }

  .slightly-shorter-than-full-viewport-height {
    height: 98svh;
  }
</style><|MERGE_RESOLUTION|>--- conflicted
+++ resolved
@@ -427,39 +427,6 @@
     }
   })
 
-<<<<<<< HEAD
-  function handleExampleSelect(example: LegalExample) {
-    if (editor) {
-      editor.setValue(example.content)
-    }
-  }
-</script>
-
-<Resizable.PaneGroup direction="horizontal">
-  <Resizable.Pane defaultSize={20}>
-    <ExampleSelector onExampleSelect={handleExampleSelect}></ExampleSelector>
-  </Resizable.Pane>
-  <Resizable.Handle />
-  <Resizable.Pane defaultSize={40}>
-    <div id="jl4-editor" class="h-full" bind:this={editorElement}></div>
-  </Resizable.Pane>
-  <Resizable.Handle />
-  <Resizable.Pane>
-    <div id="jl4-webview" class="h-full max-w-[96%] mx-auto bg-white">
-      {#await renderLadderPromise then ladder}
-        {#key ladder.funDeclLirNode}
-          <div class="slightly-shorter-than-full-viewport-height pb-1">
-            <LadderFlow
-              {context}
-              node={ladder.funDeclLirNode}
-              env={ladder.env}
-            />
-          </div>
-        {/key}
-      {:catch error}
-        <p>Error loading Ladder Diagram: {error.message}</p>
-      {/await}
-=======
   async function handlePersist() {
     if (!persistSession) return undefined
 
@@ -483,40 +450,23 @@
     }
   }
 
-  const britishCitizen = `§ \`Assumptions\`
-
-ASSUME Person IS A TYPE
-ASSUME \`mother of\` IS A FUNCTION FROM Person TO Person
-ASSUME \`father of\` IS A FUNCTION FROM Person TO Person
-
-ASSUME \`is born in the United Kingdom after commencement\` IS A FUNCTION FROM Person TO BOOLEAN
-ASSUME \`is born in a qualifying territory after the appointed day\` IS A FUNCTION FROM Person TO BOOLEAN
-ASSUME \`is settled in the United Kingdom\` IS A FUNCTION FROM Person TO BOOLEAN
-ASSUME \`is settled in the qualifying territory in which the person is born\` IS A FUNCTION FROM Person TO BOOLEAN
-
-§ \`The British Citizen Act\`
-
-\`for father or mother of\` person property MEANS
-      property OF \`father of\` person
-   OR property OF \`mother of\` person
-
-GIVEN p IS A Person
-GIVETH A BOOLEAN
-DECIDE \`is a British citizen (variant)\` IS
-         \`is born in the United Kingdom after commencement\` p
-      OR \`is born in a qualifying territory after the appointed day\` p
-  AND -- when the person is born ...
-         \`for father or mother of\` p \`is a British citizen (variant)\`
-      OR \`for father or mother of\` p \`is settled in the United Kingdom\`
-      OR \`for father or mother of\` p \`is settled in the qualifying territory in which the person is born\``
+  function handleExampleSelect(example: LegalExample) {
+    if (editor) {
+      editor.setValue(example.content)
+    }
+  }
 </script>
 
 {#if showVisualizer}
   <Resizable.PaneGroup direction="horizontal">
-    <Resizable.Pane defaultSize={60}>
+    <Resizable.Pane defaultSize={20}>
+    <ExampleSelector onExampleSelect={handleExampleSelect}></ExampleSelector>
+  </Resizable.Pane>
+  <Resizable.Handle />
+  <Resizable.Pane defaultSize={40}>
       <div id="jl4-editor" class="h-full" bind:this={editorElement}></div>
     </Resizable.Pane>
-    <Resizable.Handle style="width: 10px;" />
+    <Resizable.Handle />
     <Resizable.Pane>
       <div class="relative h-full">
         <div id="persist-ui" class="absolute items-center gap-2 m-4">
@@ -565,7 +515,6 @@
       >
         <FontAwesomeIcon icon={faShareAlt} />
       </button>
->>>>>>> 105f5a42
     </div>
   </div>
 {/if}
