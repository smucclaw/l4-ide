<script lang="ts">
  import { onMount } from "svelte";
  import {
    LadderFlow,
    LirContext,
    LirRegistry,
    VizDeclLirSource,
    type DeclLirNode,
    type LirRootType,
  } from "@repo/decision-logic-visualizer";
  import {
    makeVizInfoDecoder,
    type FunDecl,
    type VisualizeDecisionLogicIRInfo,
  } from "@repo/viz-expr";
  import {
    type MessageTransports,
    type Middleware,
  } from "vscode-languageclient";
  import { type ConsoleLogger } from "monaco-languageclient/tools";
<<<<<<< HEAD
  import { type editor as MonacoEditor } from "monaco-editor";
=======
  import * as vscode from "vscode";
  import { debounce } from "$lib/utils";

  /***********************************
    Persistent-session-related vars
  ************************************/

  // `persistSession` does not need to be reactive
  let persistSession: undefined | (() => Promise<void>) = undefined;
  const sessionUrl =
    import.meta.env.VITE_SESSION_URL || "http://localhost:5008";

  /***********************************
        UI-related vars
  ************************************/
>>>>>>> 837330c1

  /* eslint-disable-next-line editorElement does not need to be reactive */
  let container: HTMLDivElement;
  let editorElement: HTMLDivElement;
  let splitter: HTMLButtonElement;
  let webview: HTMLDivElement;
  let isResizing = $state(false);
  let errorMessage: string | undefined = $state(undefined);

<<<<<<< HEAD
  let editor: MonacoEditor.IStandaloneCodeEditor;


  function handleMouseMove (event: MouseEvent): void {
    if (!isResizing) return;

    const containerRect = container.getBoundingClientRect();
    const newEditorWidth = event.clientX - containerRect.left;

    // console.log("Container rect:", containerRect);
    // console.log("Mouse X:", event.clientX);
    // console.log("New editor width:", newEditorWidth);
    // console.log("Splitter width:", splitter.offsetWidth);

    editorElement.style.width = `${newEditorWidth}px`;
    webview.style.width = `${containerRect.width - newEditorWidth - splitter.offsetWidth}px`;

    if (editor) {
      editor.layout();
    }

    // console.log("Editor computed width:", window.getComputedStyle(editorElement).width);
    // console.log("Webview computed width:", window.getComputedStyle(webview).width);

  }

  function handleMouseUp(): void {
    isResizing = false;
  }

  function handleMouseDown(event: MouseEvent): void {
    isResizing = true;
  }


  /**************************
      Set up Lir
  ****************************/
=======
  /***********************************
          Set up Lir
  ************************************/
>>>>>>> 837330c1

  const lirRegistry = new LirRegistry();
  const context = new LirContext();
  const nodeInfo = { registry: lirRegistry, context };

  let vizDecl: undefined | FunDecl = $state(undefined);
  let declLirNode: DeclLirNode | undefined = $derived(
    vizDecl && VizDeclLirSource.toLir(nodeInfo, vizDecl)
  );
  let funName = $derived(
    declLirNode && (declLirNode as DeclLirNode).getFunName(context)
  );
  // TODO: YM has some ideas for how to improve / clean this up
  $effect(() => {
    if (declLirNode) {
      lirRegistry.setRoot(context, "VizDecl" as LirRootType, declLirNode);
    }

    if (isResizing) {
      window.addEventListener("mousemove", handleMouseMove);
      window.addEventListener("mouseup", handleMouseUp);
    }

    return () => {
      window.removeEventListener("mousemove", handleMouseMove);
      window.removeEventListener("mouseup", handleMouseUp);
    }
  });

  /******************************
      VizInfo Payload Decoder
  *******************************/

  const decodeVizInfo = makeVizInfoDecoder();

  /**********************************
      Debounced run visualize cmd
  ***********************************/

  const debouncedVisualize = debounce(async (uri: string) => {
    await vscode.commands.executeCommand(
      // TODO: Should probably put the command in the viz-expr package
      "l4.visualize",
      uri
    );
  }, 150);

  // /**************************
  //       Monadco
  // ****************************/

  onMount(async () => {
    const monaco = await import("@codingame/monaco-vscode-editor-api");
    const { initServices } = await import(
      "monaco-languageclient/vscode/services"
    );
    const { LogLevel } = await import("@codingame/monaco-vscode-api");
    const { CloseAction, ErrorAction } = await import(
      "vscode-languageclient/browser.js"
    );
    const { MonacoLanguageClient } = await import("monaco-languageclient");
    const { WebSocketMessageReader, WebSocketMessageWriter, toSocket } =
      await import("vscode-ws-jsonrpc");
    const { configureDefaultWorkerFactory } = await import(
      "monaco-editor-wrapper/workers/workerLoaders"
    );
    const { ConsoleLogger } = await import("monaco-languageclient/tools");

    const websocketUrl =
      import.meta.env.VITE_SOCKET_URL || "ws://localhost:5007";

    const runClient = async () => {
      const logger = new ConsoleLogger(LogLevel.Debug);

      await initServices(
        {
          loadThemes: true,
          userConfiguration: {
            json: JSON.stringify({
              "editor.semanticHighlighting.enabled": true,
              "editor.experimental.asyncTokenization": true,
              "editor.lightbulb.enabled": "on",
            }),
          },
          serviceOverrides: {},
        },
        {
          htmlContainer: editorElement,
          logger,
        }
      );

      configureDefaultWorkerFactory(logger);

      // register the jl4 language with Monaco
      monaco.languages.register({
        id: "jl4",
        extensions: [".jl4"],
        aliases: ["JL4", "jl4"],
      });

      monaco.editor.defineTheme("jl4Theme", {
        base: "vs",
        inherit: true,
        rules: [
          { token: "decorator", foreground: "ffbd33" }, // for annotations
        ],
        encodedTokensColors: [],
        colors: {},
      });

      editor = monaco.editor.create(editorElement, {
        value: britishCitizen,
        language: "jl4",
        automaticLayout: false,
        wordBasedSuggestions: "off",
        theme: "jl4Theme",
        "semanticHighlighting.enabled": true,
      });

      const ownUrl: URL = new URL(window.location.href);
      const sessionid: string | null = ownUrl.searchParams.get("id");
      if (sessionid) {
        const response = await fetch(`${sessionUrl}?id=${sessionid}`);
        logger.debug("sent GET for session");
        const prog = await response.json();
        if (prog) {
          editor.setValue(prog);
        }
      }

      persistSession = async () => {
        const bufferContent: string = editor.getValue();
        const ownUrl: URL = new URL(window.location.href);
        const sessionid: string | null = ownUrl.searchParams.get("id");
        if (sessionid) {
          await fetch(sessionUrl, {
            method: "PUT",
            headers: { "Content-Type": "application/json" },
            body: JSON.stringify({
              jl4program: bufferContent,
              sessionid: sessionid,
            }),
          });
          logger.debug("sent PUT for session");
        } else {
          const response = await fetch(sessionUrl, {
            method: "POST",
            headers: { "Content-Type": "application/json" },
            body: JSON.stringify(bufferContent),
          });
          logger.debug("sent POST for session");
          const newSessionId = await response.json();
          if (newSessionId) {
            ownUrl.searchParams.set("id", newSessionId.toString());
            history.pushState(null, "", ownUrl);
          } else {
            console.error(`response was not present`);
          }
        }
      };

      initWebSocketAndStartClient(websocketUrl, logger);
    };

    /** parameterized version , support all languageId */
    const initWebSocketAndStartClient = (
      url: string,
      logger: ConsoleLogger
    ): WebSocket => {
      const webSocket = new WebSocket(url);
      webSocket.onopen = () => {
        const socket = toSocket(webSocket);
        const reader = new WebSocketMessageReader(socket);
        const writer = new WebSocketMessageWriter(socket);
        const languageClient = createLanguageClient(logger, {
          reader,
          writer,
        });
        languageClient.start();
        reader.onClose(() => languageClient.stop());
      };
      return webSocket;
    };

    const createLanguageClient = (
      logger: ConsoleLogger,
      messageTransports: MessageTransports
    ) => {
      return new MonacoLanguageClient({
        name: "JL4 Language Client",
        clientOptions: {
          // use a language id as a document selector
          documentSelector: ["jl4"],
          // disable the default error handler
          errorHandler: {
            error: () => ({ action: ErrorAction.Continue }),
            closed: () => ({ action: CloseAction.Restart }),
          },
          middleware: mkMiddleware(logger),
        },
        // create a language client connection from the JSON RPC connection on demand
        messageTransports,
      });
    };

    function mkMiddleware(logger: ConsoleLogger): Middleware {
      return {
        executeCommand: async (command: any, args: any, next: any) => {
          logger.debug(`trying to execute command ${command}`);
          const response = await next(command, args);

          logger.debug(
            `received response from language server ${JSON.stringify(response)}`
          );

          const decoded = decodeVizInfo(response);
          // TODO: Can improve this later
          switch (decoded._tag) {
            case "Right":
              if (decoded.right) {
                const vizProgramInfo: VisualizeDecisionLogicIRInfo =
                  decoded.right;
                vizDecl = vizProgramInfo.program;
              }
              break;
            case "Left":
              errorMessage = `Internal error: Failed to decode response. ${decoded?.left}`;
              break;
          }
        },
        didChange: async (event, next) => {
          await next(event);
          // YM: If the http calls in persistSession() don't succeed (e.g. cos the web sessions server isn't loaded),
          // the rest of the didChange callback does not run, at least not when testing on localhost.
          if (persistSession) {
            await persistSession();
          }

          // YM: I don't like using middleware when, as far as I can see, we aren't really using the intercepting capabilities of middleware.
          // Also, I don't like how I'm lumping different things / concerns in the didChange handler.
          // But I guess this is fine for now. I should just put in the effort to refactor it if I really care about this.
          debouncedVisualize(event.document.uri.toString());
        },
      };
    }
    await runClient();
  });

  const britishCitizen = `§ \`Assumptions\`

ASSUME Person IS A TYPE
ASSUME \`mother of\` IS A FUNCTION FROM Person TO Person
ASSUME \`father of\` IS A FUNCTION FROM Person TO Person

ASSUME \`is born in the United Kingdom after commencement\` IS A FUNCTION FROM Person TO BOOLEAN
ASSUME \`is born in a qualifying territory after the appointed day\` IS A FUNCTION FROM Person TO BOOLEAN
ASSUME \`is settled in the United Kingdom\` IS A FUNCTION FROM Person TO BOOLEAN
ASSUME \`is settled in the qualifying territory in which the person is born\` IS A FUNCTION FROM Person TO BOOLEAN

§ \`The British Citizen Act\`

\`for father or mother of\` person property MEANS
      property OF \`father of\` person
   OR property OF \`mother of\` person

GIVEN p IS A Person
GIVETH A BOOLEAN
DECIDE \`is a British citizen (variant)\` IS
         \`is born in the United Kingdom after commencement\` p
      OR \`is born in a qualifying territory after the appointed day\` p
  AND -- when the person is born ...
         \`for father or mother of\` p \`is a British citizen (variant)\`
      OR \`for father or mother of\` p \`is settled in the United Kingdom\`
      OR \`for father or mother of\` p \`is settled in the qualifying territory in which the person is born\``;
</script>

<div class="jl4-container" bind:this={container}>
  <div id="jl4-editor" bind:this={editorElement}></div>
  <button id="jl4-splitter" onmousedown={handleMouseDown} bind:this={splitter}>
  </button>
  <div id="jl4-webview" class="panel" bind:this={webview}>
    <div class="header">
      <h1>{funName}</h1>
    </div>
    {#if vizDecl && declLirNode}
      {#key declLirNode}
        <div
          class="flash-on-update visualization-container slightly-shorter-than-full-viewport-height"
        >
          <LadderFlow {context} node={declLirNode} lir={lirRegistry} />
        </div>
      {/key}
    {/if}
    {#if errorMessage}
      {errorMessage}
    {/if}
  </div>
</div>

<style>
  @keyframes flash {
    0%,
    90% {
      background-color: hsl(var(--neutral));
    }
    50% {
      background-color: oklch(
        0.951 0.026 236.824
      ); /* Tailwind's --color-sky-100 */
    }
  }

  .header {
    padding-top: 3px;
    padding-bottom: 8px;
  }

  .slightly-shorter-than-full-viewport-height {
    height: 95svh;
  }

  .flash-on-update {
    animation: flash 0.6s;
  }

  h1 {
    margin-top: 10px;
    padding-bottom: 2px;
    font-size: 1.5rem;
    line-height: 1.1rem;
    font-weight: 700;
    text-align: center;
  }
</style><|MERGE_RESOLUTION|>--- conflicted
+++ resolved
@@ -18,9 +18,7 @@
     type Middleware,
   } from "vscode-languageclient";
   import { type ConsoleLogger } from "monaco-languageclient/tools";
-<<<<<<< HEAD
   import { type editor as MonacoEditor } from "monaco-editor";
-=======
   import * as vscode from "vscode";
   import { debounce } from "$lib/utils";
 
@@ -36,7 +34,6 @@
   /***********************************
         UI-related vars
   ************************************/
->>>>>>> 837330c1
 
   /* eslint-disable-next-line editorElement does not need to be reactive */
   let container: HTMLDivElement;
@@ -46,7 +43,6 @@
   let isResizing = $state(false);
   let errorMessage: string | undefined = $state(undefined);
 
-<<<<<<< HEAD
   let editor: MonacoEditor.IStandaloneCodeEditor;
 
 
@@ -81,15 +77,9 @@
     isResizing = true;
   }
 
-
-  /**************************
-      Set up Lir
-  ****************************/
-=======
   /***********************************
           Set up Lir
   ************************************/
->>>>>>> 837330c1
 
   const lirRegistry = new LirRegistry();
   const context = new LirContext();
