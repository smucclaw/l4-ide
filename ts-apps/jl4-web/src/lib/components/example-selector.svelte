<script lang="ts">
  import { legalExamples, type LegalExample } from '$lib/legal-examples'

  interface Props {
    onExampleSelect: (example: LegalExample) => void
  }

  const { onExampleSelect }: Props = $props()
</script>

<div class="example-selector">
<<<<<<< HEAD
  <h3>Examples</h3>
=======
>>>>>>> 433dad2f
  <div class="button-grid">
    <button
      class="example-button external"
      onclick={() => window.open('https://l4.legalese.com', '_blank')}
    >
      Visit the L4 Documentation
    </button>
    <button
      class="example-button external"
      onclick={() =>
        window.open('https://github.com/smucclaw/l4-ide', '_blank')}
    >
      L4-IDE on Github
    </button>
    <h4>Load example files</h4>
    {#each legalExamples as example}
      <button class="example-button" onclick={() => onExampleSelect(example)}>
        {example.name}
      </button>
    {/each}
  </div>
  <div class="info-grid">
    L4 is a programming language designed specifically for translating legal
    documents into precise, executable code. Use this online-playground to
    tinker and share your L4 code.
  </div>
</div>

<style>
  .example-selector {
    padding: 1rem;
    font-family: 'Merriweather', Times, serif;
    color: rgb(30, 29, 28);
    height: 100%;
    background: rgba(250, 250, 249, 0.88);
    display: flex;
    flex-direction: column;
    gap: 0.5rem;
  }

  h4 {
    font-size: 0.75rem;
    font-weight: bold;
    text-transform: uppercase;
    margin-top: 1.5rem;
    margin-bottom: 0.5rem;
  }

  .button-grid {
    display: flex;
    flex-direction: column;
    gap: 0.5rem;
    flex: 1;
  }

  .example-button {
    color: rgba(30, 29, 28, 0.698);
    font-size: 0.9em;
    cursor: pointer;
    text-align: left;
    position: relative;
  }

  .example-button:hover {
    color: rgba(30, 29, 28);
    background: rgb(243, 242, 241);
    margin: -0.2em -0.5em;
    padding: 0.2em 0.5em;
    border-radius: 3px;
  }

  .example-button:active {
    color: rgba(30, 29, 28);
    background: rgb(243, 242, 241);
    margin: -0.2em -0.5em;
    padding: 0.2em 0.5em;
  }

  .example-button.external::after {
    content: '';
    display: inline-block;
    vertical-align: middle;
    margin-left: 0.5em;
    width: 0.75em;
    height: 0.75em;
    background: url('data:image/svg+xml;utf8,<svg xmlns="http://www.w3.org/2000/svg" viewBox="0 0 512 512" fill="gray"><path d="M336 0c-8.8 0-16 7.2-16 16s7.2 16 16 16l121.4 0L212.7 276.7c-6.2 6.2-6.2 16.4 0 22.6s16.4 6.2 22.6 0L480 54.6 480 176c0 8.8 7.2 16 16 16s16-7.2 16-16l0-160c0-8.8-7.2-16-16-16L336 0zM64 32C28.7 32 0 60.7 0 96L0 448c0 35.3 28.7 64 64 64l352 0c35.3 0 64-28.7 64-64l0-144c0-8.8-7.2-16-16-16s-16 7.2-16 16l0 144c0 17.7-14.3 32-32 32L64 480c-17.7 0-32-14.3-32-32L32 96c0-17.7 14.3-32 32-32l144 0c8.8 0 16-7.2 16-16s-7.2-16-16-16L64 32z"/></svg>')
      no-repeat center center;
    background-size: contain;
    pointer-events: none;
  }

  .info-grid {
    padding: 0.3rem;
    color: rgba(30, 29, 28, 0.452);
    font-size: 0.8rem;
  }
</style><|MERGE_RESOLUTION|>--- conflicted
+++ resolved
@@ -9,10 +9,6 @@
 </script>
 
 <div class="example-selector">
-<<<<<<< HEAD
-  <h3>Examples</h3>
-=======
->>>>>>> 433dad2f
   <div class="button-grid">
     <button
       class="example-button external"
