--- conflicted
+++ resolved
@@ -21,11 +21,10 @@
           }
           reject(new Error(`An error has occurred:${err}`))
         }
-<<<<<<< HEAD
-      }, delay);
-    });
-    return p;
-  };
+      }, delay)
+    })
+    return p
+  }
 }
 
 /***********************
@@ -34,10 +33,4 @@
 
 export function cn(...inputs: ClassValue[]) {
   return twMerge(clsx(inputs));
-=======
-      }, delay)
-    })
-    return p
-  }
->>>>>>> 14a99332
 }