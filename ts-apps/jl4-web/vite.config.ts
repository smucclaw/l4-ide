<<<<<<< HEAD
import tailwindcss from "@tailwindcss/vite";
import { sveltekit } from "@sveltejs/kit/vite";
import { defineConfig } from "vite";
=======
import { sveltekit } from '@sveltejs/kit/vite'
import { defineConfig } from 'vite'
>>>>>>> 14a99332

export default defineConfig({
  plugins: [tailwindcss(), sveltekit()],
  worker: {
    format: 'es',
  },
})<|MERGE_RESOLUTION|>--- conflicted
+++ resolved
@@ -1,11 +1,6 @@
-<<<<<<< HEAD
 import tailwindcss from "@tailwindcss/vite";
 import { sveltekit } from "@sveltejs/kit/vite";
 import { defineConfig } from "vite";
-=======
-import { sveltekit } from '@sveltejs/kit/vite'
-import { defineConfig } from 'vite'
->>>>>>> 14a99332
 
 export default defineConfig({
   plugins: [tailwindcss(), sveltekit()],
