<script lang="ts">
  import { SvelteFlowProvider } from '@xyflow/svelte'
  import { Either, Schema } from 'effect'
  import { match } from 'ts-pattern'
  import { IRExpr } from '@repo/viz-expr'
  import { ExprLirSource } from '$lib/data/viz-expr-to-lir.js'
  import {
    LirContext,
    LirRegistry,
    type LirRootType,
  } from '$lib/layout-ir/core.js'

  import ExprFlow from '$lib/displayers/flow/flow.svelte'

  /***************************
      Example 1
  ****************************/

  // Parse JSON object into IRExpr
  const example1 = {
    $type: 'And' as const,
    args: [
      {
        $type: 'Or' as const,
        args: [
          {
            $type: 'BoolVar' as const,
            value: 'True' as const,
            id: { id: 1 },
            name: 'eats',
          },
          {
            $type: 'BoolVar' as const,
            value: 'Unknown' as const,
            id: { id: 2 },
            name: 'walks',
          },
        ],
        id: { id: 3 },
      },
      {
        $type: 'BoolVar' as const,
<<<<<<< HEAD
        value: 'True' as const,
        id: { id: 4 },
        name: 'swims',
=======
        value: 'Unknown' as const,
        id: { id: 2 },
        name: 'walkswalkswalkswalkswalkswalkswalkswalkswalkswalkswalkswalkswalkswalkswalkswalkswalkswalkswalkswalkswalkswalkswalkswalkswalkswalkswalkswalkswalkswalkswalkswalkswalkswalkswalkswalkswalkswalks',
>>>>>>> 389141cb
      },
    ],
    id: { id: 5 },
  }

  const decode = Schema.decodeUnknownEither(IRExpr)
  const eitherExpr = decode(example1)
  let expr: IRExpr
  if (Either.isRight(eitherExpr)) {
    expr = eitherExpr.right
  } else {
    // not sure how to just unsafely coerce, so whatever
    console.error('Decoding failed:', eitherExpr.left)
    expr = {
      $type: 'BoolVar',
      value: 'True',
      id: { id: 1 },
      name: 'decoding somehow failed??!?!?!?!',
    }
  }

  // Set up Lir
  const registry = new LirRegistry()
  const context = new LirContext()
  const nodeInfo = { registry, context }

  const exprLirNode = ExprLirSource.toLir(nodeInfo, expr)
  // console.log(exprLirNode)
  registry.setRoot(context, 'EXAMPLE_1' as LirRootType, exprLirNode)

<<<<<<< HEAD
  /***************************
      Example 2
  ****************************/

  const example2 = {
    $type: 'And' as const,
    args: [
      {
        $type: 'Or' as const,
        args: [
          {
            $type: 'BoolVar' as const,
            value: 'False' as const,
            id: { id: 1 },
            name: 'flies',
          },
          {
            $type: 'BoolVar' as const,
            value: 'True' as const,
            id: { id: 2 },
            name: 'runs',
          },
          {
            $type: 'And' as const,
            args: [
              {
                $type: 'BoolVar' as const,
                value: 'Unknown' as const,
                id: { id: 3 },
                name: 'swims',
              },
              {
                $type: 'BoolVar' as const,
                value: 'True' as const,
                id: { id: 4 },
                name: 'dives',
              },
            ],
            id: { id: 5 },
          },
        ],
        id: { id: 6 },
      },
      {
        $type: 'BoolVar' as const,
        value: 'True' as const,
        id: { id: 7 },
        name: 'jumps',
      },
      {
        $type: 'BoolVar' as const,
        value: 'False' as const,
        id: { id: 8 },
        name: 'jogs',
      },
      {
        $type: 'BoolVar' as const,
        value: 'False' as const,
        id: { id: 9 },
        name: 'reads',
      },
      {
        $type: 'BoolVar' as const,
        value: 'True' as const,
        id: { id: 10 },
        name: 'writes',
      },
      {
        $type: 'Or' as const,
        args: [
          {
            $type: 'BoolVar' as const,
            value: 'Unknown' as const,
            id: { id: 11 },
            name: 'sketches',
          },
          {
            $type: 'BoolVar' as const,
            value: 'False' as const,
            id: { id: 12 },
            name: 'paints',
          },
        ],
        id: { id: 13 },
      },
      {
        $type: 'BoolVar' as const,
        value: 'True' as const,
        id: { id: 14 },
        name: 'codes',
      },
    ],
    id: { id: 15 },
  }

  const eitherExpr2 = decode(example2)
  let expr2: IRExpr = match(eitherExpr2)
    .with({ _tag: 'Right' }, ({ right }) => right)
    .otherwise(({ left }) => {
      console.error('Decoding failed for Example 2:', left)
      return {
        $type: 'BoolVar',
        value: 'True',
        id: { id: 15 },
        name: 'decoding somehow failed!!',
      }
    })

  const exprLirNode2 = ExprLirSource.toLir(nodeInfo, expr2)
  registry.setRoot(context, 'EXAMPLE_2' as LirRootType, exprLirNode2)
</script>

<h1>Decision Logic Visualizer draft</h1>
<h2>
  Examples of decision logic visualizations, starting from a 'json' of the
  IRExpr that eventually gets transformed into a SvelteFlow graph
</h2>
<section>
  <h3>Example 1</h3>
  <div class="visualization-container">
    <SvelteFlowProvider>
      <ExprFlow {context} node={exprLirNode} />
    </SvelteFlowProvider>
  </div>
  <p>The above is a visualization of</p>
  <pre><code>
  {JSON.stringify(example1, null, 2)}
</code></pre>
</section>
<!-- Example 2 -->
<section>
  <h3>Example 2</h3>
  <div class="visualization-container">
    <SvelteFlowProvider>
      <ExprFlow {context} node={exprLirNode2} />
    </SvelteFlowProvider>
  </div>
  <p>The above is a visualization of</p>
  <pre><code>
  {JSON.stringify(example2, null, 2)}
</code></pre>
</section>

<style>
  .visualization-container {
    min-height: 400px;
    max-width: 80%;
    margin: 0 auto;
  }
</style>
=======
  // style
  let isHovered = $state(false)
</script>

<h1 class="text-4xl font-bold text-center">Decision Logic Visualizer Draft</h1>
<section class="flex items-center justify-center my-8">
  <h2 class="text-2xl italic text-center text-gray-700 w-3/4">
    Examples of decision logic visualizations, starting from a 'json' of the
    IRExpr that eventually gets transformed into a SvelteFlow graph
  </h2>
</section>
<section id="example 1" class="example w-3/4 mx-auto space-y-4">
  <h3 class="text-2xl font-semibold">Example 1</h3>
  <SvelteFlowProvider>
    <ExprFlow {context} node={exprLirNode} />
  </SvelteFlowProvider>
  <section class="json-visualisation space-y-2">
    <input type="checkbox" id="example-1-json" class="peer hidden" />
    <label
      for="example-1-json"
      class="inline-flex w-fit cursor-pointer p-2 rounded-lg transition-colors"
      onmouseover={() => (isHovered = true)}
      onmouseout={() => (isHovered = false)}
      onfocus={() => (isHovered = true)}
      onblur={() => (isHovered = false)}
      style="background-color: {isHovered
        ? 'var(--color-button-hover)'
        : 'var(--color-button)'}"
    >
      <h4>Expand to view source JSON of the IRExpr</h4>
    </label>
    <pre
      class="max-h-0 overflow-hidden peer-checked:max-h-[500px] transition-[max-height] duration-300 ease-in-out bg-gray-100 p-2 rounded-md"><code>
      {JSON.stringify(example1, null, 2)}
    </code></pre>
  </section>
</section>
>>>>>>> 389141cb
<|MERGE_RESOLUTION|>--- conflicted
+++ resolved
@@ -33,22 +33,16 @@
             $type: 'BoolVar' as const,
             value: 'Unknown' as const,
             id: { id: 2 },
-            name: 'walks',
+            name: 'walkswalkswalkswalkswalkswalkswalks',
           },
         ],
         id: { id: 3 },
       },
       {
         $type: 'BoolVar' as const,
-<<<<<<< HEAD
         value: 'True' as const,
         id: { id: 4 },
         name: 'swims',
-=======
-        value: 'Unknown' as const,
-        id: { id: 2 },
-        name: 'walkswalkswalkswalkswalkswalkswalkswalkswalkswalkswalkswalkswalkswalkswalkswalkswalkswalkswalkswalkswalkswalkswalkswalkswalkswalkswalkswalkswalkswalkswalkswalkswalkswalkswalkswalkswalkswalks',
->>>>>>> 389141cb
       },
     ],
     id: { id: 5 },
@@ -79,7 +73,6 @@
   // console.log(exprLirNode)
   registry.setRoot(context, 'EXAMPLE_1' as LirRootType, exprLirNode)
 
-<<<<<<< HEAD
   /***************************
       Example 2
   ****************************/
@@ -208,29 +201,6 @@
   <pre><code>
   {JSON.stringify(example1, null, 2)}
 </code></pre>
-</section>
-<!-- Example 2 -->
-<section>
-  <h3>Example 2</h3>
-  <div class="visualization-container">
-    <SvelteFlowProvider>
-      <ExprFlow {context} node={exprLirNode2} />
-    </SvelteFlowProvider>
-  </div>
-  <p>The above is a visualization of</p>
-  <pre><code>
-  {JSON.stringify(example2, null, 2)}
-</code></pre>
-</section>
-
-<style>
-  .visualization-container {
-    min-height: 400px;
-    max-width: 80%;
-    margin: 0 auto;
-  }
-</style>
-=======
   // style
   let isHovered = $state(false)
 </script>
@@ -267,5 +237,4 @@
       {JSON.stringify(example1, null, 2)}
     </code></pre>
   </section>
-</section>
->>>>>>> 389141cb
+</section>