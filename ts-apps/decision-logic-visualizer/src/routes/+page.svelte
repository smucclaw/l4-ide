--- conflicted
+++ resolved
@@ -194,15 +194,6 @@
     Examples of decision logic visualizations, starting from a 'json' of the
     IRExpr that eventually gets transformed into a SvelteFlow graph
   </h2>
-<<<<<<< HEAD
-</section>
-<section id="example 1" class="example w-3/4 mx-auto space-y-4">
-  <h3 class="text-2xl font-semibold">Example 1</h3>
-  <SvelteFlowProvider>
-    <ExprFlow {context} node={exprLirNode} />
-  </SvelteFlowProvider>
-=======
->>>>>>> 12028178
 </section>
 <section id="example 1" class="example w-3/4 mx-auto space-y-4">
   <h3 class="text-2xl font-semibold">Example 1</h3>
