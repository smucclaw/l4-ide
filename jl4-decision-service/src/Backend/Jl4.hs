module Backend.Jl4 (createFunction) where

import Backend.Api
import Base.Text
import qualified Base.Text as Text
import Control.Monad.Trans.Except
import L4.Annotation
import L4.Evaluate
import qualified L4.Evaluate as Evaluate
import qualified L4.Evaluate.Value as Eval
import L4.Print
import qualified L4.Print as Print
import L4.Syntax
import System.FilePath ((<.>))
import Base (liftIO)
import Language.LSP.Protocol.Types (normalizedFilePathToUri)
import LSP.L4.Oneshot (oneshotL4ActionAndErrors)
import qualified LSP.L4.Rules as Rules
import qualified LSP.Core.Shake as Shake

createFunction ::
  FunctionDeclaration ->
  Text ->
  RunFunction
createFunction fnDecl fnImpl =
    RunFunction
      { runFunction = \params _outFilter {- TODO: how to handle the outFilter? -} -> do
          l4Params <- traverse (uncurry toL4Param) params
          let
            l4InputWithEval =
              Text.unlines
                [ fnImpl
                , prettyLayout $ evalStatement l4Params
                ]
<<<<<<< HEAD
          case parseAndCheck file l4InputWithEval of
            Left cliError -> do
              let
                errMsg = prettyCliError cliError
              throwE $ InterpreterError errMsg
            Right p -> do
              case Evaluate.doEvalProgram p of
                [(_srcRange, valEither, evalTrace)] -> case valEither of
=======
          (errs, mp) <- liftIO $ oneshotL4ActionAndErrors file \nfp -> do
            let  uri = normalizedFilePathToUri nfp
            Shake.addVirtualFile nfp l4InputWithEval
            Shake.use Rules.TypeCheck uri
          case mp of
            Nothing -> throwE $ InterpreterError (mconcat errs)
            Just tcRes -> do
              case Evaluate.doEvalProgram tcRes.program of
                [(_srcRange, valEither)] -> case valEither of
>>>>>>> 294867c7
                  Left evalExc -> throwE $ InterpreterError $ Text.show evalExc
                  Right val -> do
                    r <- valueToFnLiteral val
                    pure $
                      ResponseWithReason
                        { values = [("result", r)]
                        , reasoning = buildReasoningTree evalTrace
                        }
                [] -> throwE $ InterpreterError "L4 Internal Error: No #EVAL"
                _xs -> throwE $ InterpreterError "L4 Error: More than ONE #EVAL found"
      }
 where
  toL4Param _ Nothing = do
    throwE CannotHandleUnknownVars
  toL4Param nameText (Just fnLiteral) = do
    (mkName nameText,) <$> literalToExpr fnLiteral

  file = Text.unpack fnDecl.name <.> "l4"

  funName = mkName fnDecl.name

  inputName = mkName "Inputs"

  evalStatement args =
    mkTopDeclDirective $
      mkEval $
        mkFunApp
          funName
          [ mkInputs inputName $
              fmap (uncurry mkArg) args
          ]

literalToExpr :: (Monad m) => FnLiteral -> ExceptT EvaluatorError m (Expr Name)
literalToExpr = \case
  FnLitInt i -> pure . mkLit $ mkNumericLit $ fromIntegral i
  FnLitDouble d -> throwE $ CannotHandleParameterType $ FnLitDouble d
  FnLitBool b -> pure . mkVar $ mkBoolean b
  FnLitString s -> pure . mkLit $ mkStringLit s
  FnArray arr -> do
    es <- traverse literalToExpr arr
    pure $ mkList es
  FnObject obj -> throwE $ CannotHandleParameterType $ FnObject obj
  FnUncertain -> pure $ mkVar mkUncertain
  FnUnknown -> pure $ mkVar mkUnknown

valueToFnLiteral :: (Monad m) => Eval.Value -> ExceptT EvaluatorError m FnLiteral
valueToFnLiteral = \case
  Eval.ValNumber i -> pure $ FnLitInt $ fromIntegral i
  Eval.ValString t -> pure $ FnLitString t
  Eval.ValList vals -> do
    lits <- traverse valueToFnLiteral vals
    pure $ FnArray lits
  Eval.ValClosure {} -> throwE $ InterpreterError "#EVAL produced function closure."
  Eval.ValUnappliedConstructor name ->
    pure $ FnLitString $ prettyLayout name
  Eval.ValConstructor resolved [] ->
    -- Constructors such as TRUE and FALSE
    pure $ FnLitString $ prettyLayout $ getActual resolved
  Eval.ValConstructor resolved vals -> do
    lits <- traverse valueToFnLiteral vals
    pure $
      FnObject
        [ (prettyLayout $ getActual resolved, FnArray lits)
        ]
  Eval.ValAssumed var ->
    throwE $ InterpreterError $ "#EVAL produced ASSUME: " <> prettyLayout var

buildReasoningTree :: EvalTrace -> Reasoning
buildReasoningTree xs =
  Reasoning
    { payload = toReasoningTree xs
    }

toReasoningTree :: EvalTrace -> ReasoningTree
toReasoningTree (Trace expr children val) =
  ReasoningTree
    { payload =
        ReasonNode
          { exampleCode =
              [Print.prettyLayout expr]
          , explanation =
              [ "Result: " <> case val of
                  Left exc -> Text.show exc
                  Right v -> Print.prettyLayout v
              ]
          }
    , children = fmap toReasoningTree children
    }

-- ----------------------------------------------------------------------------
-- L4 syntax builders
-- ----------------------------------------------------------------------------

mkTopDeclDirective :: Directive n -> TopDecl n
mkTopDeclDirective = Directive emptyAnno

mkEval :: Expr n -> Directive n
mkEval = Eval emptyAnno

mkFunApp :: n -> [Expr n] -> Expr n
mkFunApp =
  App emptyAnno

mkInputs :: n -> [NamedExpr n] -> Expr n
mkInputs con args =
  AppNamed emptyAnno con args Nothing

mkArg :: n -> Expr n -> NamedExpr n
mkArg =
  MkNamedExpr emptyAnno

mkName :: Text -> Name
mkName =
  MkName emptyAnno . NormalName

mkVar :: n -> Expr n
mkVar =
  Var emptyAnno

mkLit :: Lit -> Expr n
mkLit =
  Lit emptyAnno

l4True :: Name
l4True =
  MkName emptyAnno $ NormalName "TRUE"

l4False :: Name
l4False =
  MkName emptyAnno $ NormalName "FALSE"

mkBoolean :: Bool -> Name
mkBoolean b =
  case b of
    True -> l4True
    False -> l4False

mkNumericLit :: Int -> Lit
mkNumericLit =
  NumericLit emptyAnno

mkStringLit :: Text -> Lit
mkStringLit =
  StringLit emptyAnno

mkList :: [Expr n] -> Expr n
mkList =
  List emptyAnno

mkUncertain :: Name
mkUncertain = mkName "uncertain"

mkUnknown :: Name
mkUnknown = mkName "unknown"<|MERGE_RESOLUTION|>--- conflicted
+++ resolved
@@ -6,7 +6,6 @@
 import Control.Monad.Trans.Except
 import L4.Annotation
 import L4.Evaluate
-import qualified L4.Evaluate as Evaluate
 import qualified L4.Evaluate.Value as Eval
 import L4.Print
 import qualified L4.Print as Print
@@ -32,16 +31,6 @@
                 [ fnImpl
                 , prettyLayout $ evalStatement l4Params
                 ]
-<<<<<<< HEAD
-          case parseAndCheck file l4InputWithEval of
-            Left cliError -> do
-              let
-                errMsg = prettyCliError cliError
-              throwE $ InterpreterError errMsg
-            Right p -> do
-              case Evaluate.doEvalProgram p of
-                [(_srcRange, valEither, evalTrace)] -> case valEither of
-=======
           (errs, mp) <- liftIO $ oneshotL4ActionAndErrors file \nfp -> do
             let  uri = normalizedFilePathToUri nfp
             Shake.addVirtualFile nfp l4InputWithEval
@@ -49,9 +38,8 @@
           case mp of
             Nothing -> throwE $ InterpreterError (mconcat errs)
             Just tcRes -> do
-              case Evaluate.doEvalProgram tcRes.program of
-                [(_srcRange, valEither)] -> case valEither of
->>>>>>> 294867c7
+              case doEvalProgram tcRes.program of
+                [(_srcRange, valEither, evalTrace)] -> case valEither of
                   Left evalExc -> throwE $ InterpreterError $ Text.show evalExc
                   Right val -> do
                     r <- valueToFnLiteral val
