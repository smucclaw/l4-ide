# Haskell files
dist-newstyle/
cabal.project.local
cabal.project.local~

## golden actual files
*.actual

## test setup
.vscode

# Typescript-monorepo stuff

## Turbo

# See https://help.github.com/articles/ignoring-files/ for more about ignoring files.

# Dependencies
node_modules
.pnp
.pnp.js

# Local env files
.env
.env.local
.env.development.local
.env.test.local
.env.production.local

# Testing
coverage

# Turbo
.turbo

# Vercel
.vercel

# Build Outputs
tsconfig.tsbuildinfo
.next/
out/
build
dist
*/vscode/static/webview/
**/.svelte-kit/

## Built Visual Studio Code Extensions
*.vsix


# Debug
npm-debug.log*
yarn-debug.log*
yarn-error.log*

# Misc
.DS_Store
*.pem
*~
*.personalnotes

# Nix
.direnv
.envrc
<<<<<<< HEAD
flake.nix
flake.lock
=======
result*

*.code-workspace
>>>>>>> c689e834
<|MERGE_RESOLUTION|>--- conflicted
+++ resolved
@@ -63,11 +63,10 @@
 # Nix
 .direnv
 .envrc
-<<<<<<< HEAD
+
 flake.nix
 flake.lock
-=======
+
 result*
 
 *.code-workspace
->>>>>>> c689e834
