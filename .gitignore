--- conflicted
+++ resolved
@@ -63,12 +63,7 @@
 # Nix
 .direnv
 .envrc
-<<<<<<< HEAD
-flake.nix
-flake.lock
+result*
 
 # Specstory (code assistant persistence)
-.specstory/
-=======
-result*
->>>>>>> 1f16ec5a
+.specstory/