--- conflicted
+++ resolved
@@ -57,11 +57,7 @@
 --
 -- Note, the 'Program Name's exactprint annotations are not modified,
 -- we merely add structured data to the ast node's respective 'Anno'.
-<<<<<<< HEAD
 addNlgCommentsToAst :: HasNlg a => [Nlg] -> a -> (a, NlgS)
-=======
-addNlgCommentsToAst :: [Nlg] -> Module  Name -> (Module Name, NlgS)
->>>>>>> 96b0c805
 addNlgCommentsToAst nlgs p = do
   let
     (nlgWithSpan, unfindable) = preprocessNlgs nlgs
