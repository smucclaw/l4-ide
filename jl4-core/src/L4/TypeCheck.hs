--- conflicted
+++ resolved
@@ -245,32 +245,6 @@
     in
       proc candidates
 
-<<<<<<< HEAD
-=======
-step :: Check Int
-step = do
-  current <- use #supply
-  let next = current + 1
-  assign #supply next
-  pure current
-
-newUnique :: Check Unique
-newUnique = do
-  i <- step
-  u <- asks (.moduleUri)
-  pure (MkUnique 'c' i u)
-
-fresh :: RawName -> Check (Type' Resolved)
-fresh prefix = do
-  i <- step
-  pure (InfVar emptyAnno prefix i)
-
-addError :: CheckError -> Check ()
-addError e = do
-  ctx <- use #errorContext
-  with (MkCheckErrorWithContext e ctx)
-
->>>>>>> 96b0c805
 -- | Should never return 'Nothing' if our system is OK.
 getEntityInfo :: Resolved -> Check (Maybe CheckEntity)
 getEntityInfo r = do
