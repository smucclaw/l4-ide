--- conflicted
+++ resolved
@@ -489,9 +489,8 @@
             EvalRef r1
       Nothing -> InternalException $ RuntimeTypeError $
         "expected a BOOLEAN but found: " <> prettyLayout val <> " when testing equality"
-<<<<<<< HEAD
-  Just (UnaryBuiltin0 fn) -> do
-    runBuiltin val fn
+  Just (UnaryBuiltin0 fn mTy) -> do
+    runBuiltin val fn mTy
   -- Ternary builtin handling: got 1st arg value, need to eval 2nd
   Just (TernaryBuiltin1 fn refArg2 refArg3) -> do
     PushFrame (TernaryBuiltin2 fn val refArg3)
@@ -503,9 +502,6 @@
   -- Ternary builtin handling: got all 3 args
   Just (TernaryBuiltin3 fn val1 val2) -> do
     runTernaryBuiltin fn val1 val2 val
-=======
-  Just (UnaryBuiltin0 fn mTy) -> do
-    runBuiltin val fn mTy
   Just (ConcatFrame acc [] _env) -> do
     -- All arguments evaluated, concatenate them
     runConcat (reverse (val : acc))
@@ -587,7 +583,6 @@
       _ ->
         -- Should not happen - field encoding should return ValString
         InternalException $ RuntimeTypeError "Expected ValString from field encoding"
->>>>>>> 179e1881
   Just (UpdateThunk rf) -> do
     updateThunkToWHNF rf val
     Backward val
@@ -888,39 +883,6 @@
     Nothing -> UserException (NotAnInteger op n)
     Just i -> pure i
 
-<<<<<<< HEAD
-runBuiltin :: WHNF -> UnaryBuiltinFun -> Machine Config
-runBuiltin es op = case op of
-  -- Number operations
-  UnaryIsInteger -> do
-    val <- expectNumber es
-    Backward $ valBool $ isJust $ isInteger val
-  UnaryRound -> do
-    val <- expectNumber es
-    Backward $ valInt $ round val
-  UnaryCeiling -> do
-    val <- expectNumber es
-    Backward $ valInt $ ceiling val
-  UnaryFloor -> do
-    val <- expectNumber es
-    Backward $ valInt $ floor val
-  UnaryPercent -> do
-    val <- expectNumber es
-    Backward $ ValNumber (val / 100)
-  -- String operations
-  UnaryStringLength -> do
-    str <- expectString es
-    Backward $ ValNumber (fromIntegral $ Text.length str)
-  UnaryToUpper -> do
-    str <- expectString es
-    Backward $ ValString (Text.toUpper str)
-  UnaryToLower -> do
-    str <- expectString es
-    Backward $ ValString (Text.toLower str)
-  UnaryTrim -> do
-    str <- expectString es
-    Backward $ ValString (Text.strip str)
-=======
 -- | Extract field names from a constructor's function type
 -- The constructor type is typically: forall args. (field1: Type1, field2: Type2, ...) -> ResultType
 extractFieldNames :: Type' Resolved -> Machine [Text]
@@ -1318,6 +1280,20 @@
         Nothing -> do
           -- Return NOTHING
           Backward (ValConstructor TypeCheck.nothingRef [])
+    -- String unary operations
+    UnaryStringLength -> do
+      str <- expectString es
+      Backward $ ValNumber (fromIntegral $ Text.length str)
+    UnaryToUpper -> do
+      str <- expectString es
+      Backward $ ValString (Text.toUpper str)
+    UnaryToLower -> do
+      str <- expectString es
+      Backward $ ValString (Text.toLower str)
+    UnaryTrim -> do
+      str <- expectString es
+      Backward $ ValString (Text.strip str)
+    -- Numeric unary operations (catch-all)
     _ -> do
       val :: Rational <- expectNumber es
       Backward case op of
@@ -1326,15 +1302,9 @@
         UnaryCeiling -> valInt $ ceiling val
         UnaryFloor -> valInt $ floor val
         UnaryPercent -> ValNumber (val / 100)
->>>>>>> 179e1881
   where
     valInt :: Integer -> WHNF
     valInt = ValNumber . toRational
-
-expectString :: WHNF -> Machine Text
-expectString = \ case
-  ValString s -> pure s
-  _ -> InternalException (RuntimeTypeError "Expected string.")
 
 runTernaryBuiltin :: TernaryBuiltinFun -> WHNF -> WHNF -> WHNF -> Machine Config
 runTernaryBuiltin TernarySubstring val1 val2 val3 = do
@@ -1351,6 +1321,7 @@
   new <- expectString val3
   -- Use Text.replace: replace needle replacement haystack
   Backward $ ValString (Text.replace old new str)
+runTernaryBuiltin TernaryPost val1 val2 val3 = runPost val1 val2 val3
 
 runBinOp :: BinOp -> WHNF -> WHNF -> Machine Config
 runBinOp BinOpPlus   (ValNumber num1) (ValNumber num2)           = Backward $ ValNumber (num1 + num2)
@@ -1865,7 +1836,6 @@
   roundRef <- AllocateValue (ValUnaryBuiltinFun UnaryRound)
   ceilingRef <- AllocateValue (ValUnaryBuiltinFun UnaryCeiling)
   floorRef <- AllocateValue (ValUnaryBuiltinFun UnaryFloor)
-<<<<<<< HEAD
   -- String unary builtins
   stringLengthRef <- AllocateValue (ValUnaryBuiltinFun UnaryStringLength)
   toUpperRef <- AllocateValue (ValUnaryBuiltinFun UnaryToUpper)
@@ -1874,12 +1844,11 @@
   -- Ternary string builtins
   substringRef <- AllocateValue (ValTernaryBuiltinFun TernarySubstring)
   replaceRef <- AllocateValue (ValTernaryBuiltinFun TernaryReplace)
-=======
+  -- IO/JSON builtins from main
   fetchRef <- AllocateValue (ValUnaryBuiltinFun UnaryFetch)
   envRef <- AllocateValue (ValUnaryBuiltinFun UnaryEnv)
   jsonEncodeRef <- AllocateValue (ValUnaryBuiltinFun UnaryJsonEncode)
   jsonDecodeRef <- AllocateValue (ValUnaryBuiltinFun UnaryJsonDecode)
->>>>>>> 179e1881
   fulfilRef <- AllocateValue ValFulfilled
   neverMatchesPartyRef <- AllocateValue ValNeverMatchesParty
   neverMatchesActRef <- AllocateValue ValNeverMatchesAct
