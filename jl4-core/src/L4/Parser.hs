{-# LANGUAGE DataKinds #-}
{-# LANGUAGE GADTs #-}
module L4.Parser (
  -- * Public API
  parseFile,
  execParser,
  execParserForTokens,
  module',
  PError (..),
  mkPError,
  PState (..),

  -- * Debug combinators
  expr,
  spaceOrAnnotations,

  -- * High-level JL4 parser
  execProgramParser,
  execProgramParserForTokens,

  -- * Testing API
  parseTest,

  -- * Annotation helpers
  WithAnno_ (..),
  withHoleAnno,
  withEpaAnno,
  mkHoleAnnoFor,
  annoHole,
  annoEpa,
  annoLexeme,
  annoLexemes,
  attachAnno,
  inlineAnnoHole,
  Epa_ (..),
  epaToCluster,
  epaToHiddenCluster,
  attachEpa,
  mkSimpleEpaAnno,
  Lexeme_ (..),
  mkLexeme,
  lexesToEpa,
  lexesToEpa',
  lexToEpa,
  lexToEpa',
) where

import Base

import qualified Control.Applicative as Applicative
import Generics.SOP.BasicFunctors
import Generics.SOP.NS
import Data.Default (Default())
import qualified Data.Foldable as Foldable
import Data.Functor.Compose
import qualified Data.List.NonEmpty as NonEmpty
import qualified Data.Set as Set
import qualified Data.Text as Text
import qualified Data.Text.IO as Text
import GHC.Generics
import GHC.Records
import Optics
import Text.Megaparsec hiding (parseTest)
import qualified Text.Megaparsec.Char.Lexer as Lexer
import Text.Pretty.Simple

import L4.Annotation
import L4.Lexer as L
import qualified L4.Parser.ResolveAnnotation as Resolve
import qualified L4.ParserCombinators as P
import L4.Syntax
import L4.Parser.SrcSpan
import L4.TypeCheck (builtinUri)
import Language.LSP.Protocol.Types (filePathToUri)

type Parser = StateT PState (Parsec Void TokenStream)

data PState = PState
  { comments :: [Comment]
  , nlgs :: [Nlg]
  , refs :: [Ref]
  }
  deriving stock (Show, Eq, Generic)
  deriving (Semigroup, Monoid) via Generically PState

addNlg :: Nlg -> PState -> PState
addNlg n s = over #nlgs (n:) s

addRef :: Ref -> PState -> PState
addRef ref s = over #refs (ref:) s

spaces :: Parser [PosToken]
spaces =
  takeWhileP (Just "space token") isSpaceToken

spaceOrAnnotations :: Parser (Lexeme ())
spaceOrAnnotations = do
  ws <- spaces
  nlgs :: [NS Epa [Ref, Nlg, ()]] <- many (fmap (S . S . Z) refAdditionalP <|> fmap (S . Z) nlgAnnotationP <|> fmap Z refP)
  traverse_ addNlgOrRef nlgs
  let
    epaNlgs = fmap (collapse_NS . map_NS (K . epaToHiddenCluster)) nlgs
  pure $ Lexeme
    { trailingTokens = ws
    , payload = ()
    , hiddenClusters = epaNlgs
    }

refP :: Parser (Epa Ref)
refP = do
  refExpr <- refAnnotationP
  pure $ fmap (MkRef (mkSimpleEpaAnno refExpr)) refExpr

nlgAnnotationP :: Parser (Epa Nlg)
nlgAnnotationP = do
  currentPosition <- getSourcePos
  rawText <- hidden $ spacedTokenWs (\case
    TNlg t ty -> Just $ toNlgAnno t ty
    _ -> Nothing)
    "Natural Language Annotation"

  let
    inputFp = sourceName currentPosition

    nlgParser :: Parser Nlg
    nlgParser =
      blockNlg <|> lineNlg

    blockNlg :: Parser Nlg
    blockNlg = do
      (open, a, close) <- P.between (plainToken TNlgOpen) (plainToken TNlgClose) (nlgFragment True)
      attachAnno $
        MkParsedNlg emptyAnno
          <$  annoEpa  (pure (tokenToEpa open))
          <*> annoHole (pure a)
          <*  annoEpa  (pure (tokenToEpa close))

    lineNlg :: Parser Nlg
    lineNlg = do
      attachAnno $
        MkParsedNlg emptyAnno
          <$  annoLexeme (spacedTokenWs_ TNlgPrefix)
          <*> annoHole   (nlgFragment False)

    nlgFragment :: Bool -> Parser [NlgFragment Name]
    nlgFragment isBlock = do
      many $
            try nameRefP
        <|> textFragment isBlock

    runNlgParserForInputAt initPos input = case execNlgLexer initPos input of
      Left err -> do
        -- traverse_ registerParseError (bundleErrors err)
        fancyFailure $ Set.singleton $ ErrorFail $ errorBundlePretty err -- TODO: no idea how to lift this properly
      Right toks ->
        case execNlgParserForTokens (nlgParser <* eof) inputFp rawText.payload toks of
          Left err -> do
            -- TODO: register delayed parser error
            traverse_ registerParseError (bundleErrors err)
            attachAnno $
              MkInvalidNlg emptyAnno
                <$ annoEpa (pure $ TNlg <$> rawText)

          Right nlg ->
            pure nlg

  nlg <- runNlgParserForInputAt currentPosition rawText.payload
  case toNodesEither nlg of
    Left err -> do
      fancyFailure $ Set.singleton $
        ErrorFail $ "Internal error while parsing NLG annotation: " <> Text.unpack (prettyTraverseAnnoError err)
    Right csns -> do
      pure $ Epa
        { payload = nlg
        , original = concatMap allClusterTokens csns
        , trailingTokens = rawText.trailingTokens
        , hiddenClusters = []
        }

nameRefP :: Parser (NlgFragment Name)
nameRefP = do
  (open, n, close) <- P.between (hidden $ spacedToken_ TPercent) (spacedToken_ TPercent) name
  attachAnno $
    MkNlgRef emptyAnno
      <$  annoLexeme (pure open)
      <*> annoHole   (pure n)
      <*  annoLexeme (pure close)

textFragment :: Bool -> Parser (NlgFragment Name)
textFragment isBlock = do
  when isBlock $ do
    notFollowedBy (plainToken TNlgClose *> eof)
  attachAnno $
    MkNlgText emptyAnno
      <$> annoEpa (wrapInEpa <$> anyToken)
  where
    -- We replace any 'PosToken' we are parsing with 'TNlgString' to make sure
    -- it is highlighted correctly
    wrapInEpa :: PosToken -> Epa Text
    wrapInEpa posToken =
      displayTokenType . (.payload) <$> tokenToEpa (posToken & #payload %~ replaceTokenType)

    replaceTokenType :: TokenType -> TokenType
    replaceTokenType tt@(TSpace _) = tt
    replaceTokenType tt = TNlgString (displayTokenType tt)

refAnnotationP :: Parser (Epa Text)
refAnnotationP = hidden $ spacedTokenWs (\case
  TRef t ty -> Just $ toRefAnno t ty
  _ -> Nothing)
  "Reference Annotation"

-- TODO:
-- (1) should ref-src /ref-map be allowed anywhere else than at the toplevel
-- (2) should we add it to the AST at all? Currently we don't need it
refAdditionalP :: Parser (Epa ())
refAdditionalP = hidden $ spacedTokenWs (\case
  TRefSrc _t -> Just ()
  TRefMap _t -> Just ()
  _ -> Nothing
  )
  "Reference source or map annotation"

lexeme :: Parser a -> Parser (Lexeme a)
lexeme p = do
  a <- p
  wsOrAnnotation <- spaceOrAnnotations
  pure $ Lexeme
    { payload = a
    , trailingTokens = wsOrAnnotation.trailingTokens
    , hiddenClusters = wsOrAnnotation.hiddenClusters
    }

addNlgOrRef :: NS Epa (Ref : Nlg : xs) -> Parser ()
addNlgOrRef = \case
  S (Z nlg) -> modify' (addNlg nlg.payload)
  Z ref -> modify' (addRef ref.payload)
  _ -> pure ()

lexemeWs :: Parser a -> Parser (Lexeme a)
lexemeWs p = do
  a <- p
  trailingTokens <- spaces
  pure $ Lexeme
    { trailingTokens = trailingTokens
    , payload = a
    , hiddenClusters = []
    }

spacedTokenWs :: (TokenType -> Maybe a) -> String -> Parser (Epa a)
spacedTokenWs cond lbl =
  lexToEpa' <$>
    lexemeWs
      (token
        (\ t -> (t,) <$> cond t.payload)
        Set.empty
      )
    <?> lbl

spacedTokenWs_ :: TokenType -> Parser (Lexeme PosToken)
spacedTokenWs_ tt =
  lexemeWs (plainToken tt)

plainToken :: TokenType -> Parser PosToken
plainToken tt =
  token
    (\ t -> if computedPayload t == tt then Just t else Nothing)
    (Set.singleton (Tokens (L.trivialToken tt :| [])))

anyToken :: Parser PosToken
anyToken = anySingle

spacedToken_ :: TokenType -> Parser (Lexeme PosToken)
spacedToken_ tt =
  lexeme (plainToken tt)

spacedToken :: (TokenType -> Maybe a) -> String -> Parser (Epa a)
spacedToken cond lbl =
  lexToEpa' <$>
    lexeme
      (token
        (\ t -> (t,) <$> cond (computedPayload t))
        Set.empty
      )
    <?> lbl

(<<$>>) :: (Functor f, Functor g) => (a -> b) -> f (g a) -> f (g b)
fab <<$>> fga = (fmap . fmap) fab fga

-- | A quoted identifier between backticks.
quotedName :: Parser (Epa Name)
quotedName =
  (MkName emptyAnno . NormalName) <<$>> spacedToken (preview #_TQuoted) "quoted identifier"

simpleName :: Parser (Epa Name)
simpleName =
  (MkName emptyAnno . NormalName) <<$>> spacedToken (preview #_TIdentifier) "identifier"

name :: Parser Name
name = attachEpa (quotedName <|> simpleName) <?> "identifier"

tokenAsName :: TokenType -> Parser Name
tokenAsName tt =
  attachEpa (lexToEpa' . fmap convert <$> spacedToken_ tt)
  where
    convert :: PosToken -> (PosToken, Name)
    convert p@(MkPosToken range _) = (MkPosToken range (TIdentifier t), MkName emptyAnno (NormalName t))
      where
        t = displayPosToken p

indented :: (TraversableStream s, MonadParsec e s m) => m b -> Pos -> m b
indented parser pos =
  withIndent GT pos $ \ _ -> parser

module' :: NormalizedUri -> Parser (Module Name)
module' uri = do
  attachAnno $
    MkModule emptyAnno uri
      <$  annoLexeme_ spaceOrAnnotations
      <*> annoHole
          ((:)
            <$> anonymousSection
            <*> many section
          )

manyLines :: Parser a -> Parser [a]
manyLines p = do
  current <- Lexer.indentLevel
  manyLinesPos current p

manyLinesPos :: Pos -> Parser a -> Parser [a]
manyLinesPos current p = do
  many (withIndent EQ current (const p))

someLines :: Parser a -> Parser [a]
someLines p = do
  current <- Lexer.indentLevel
  someLinesPos current p

someLinesPos :: Pos -> Parser a -> Parser [a]
someLinesPos current p = do
  some (withIndent EQ current (const p))

-- | Run the parser only when the indentation is correct and fail otherwise.
withIndent :: (TraversableStream s, MonadParsec e s m) => Ordering -> Pos -> (Pos -> m b) -> m b
withIndent ordering current p = do
  actual <- Lexer.indentLevel
  if compare actual current == ordering
    then do
      p actual
    else do
      fancyFailure . Set.singleton $
        ErrorIndentation ordering current actual

anonymousSection :: Parser (Section Name)
anonymousSection =
  attachAnno $
    MkSection emptyAnno 0
      <$> annoHole (pure Nothing)
      <*> annoHole (pure Nothing)
      <*> annoHole (lsepBy topdeclWithRecovery (spacedToken_ TSemicolon))

section :: Parser (Section Name)
section =
  attachAnno $
    MkSection emptyAnno
      <$> sectionSymbols
      <*> annoHole (optional name)
      <*> annoHole (optional aka)
      <*> annoHole (lsepBy topdeclWithRecovery (spacedToken_ TSemicolon))

sectionSymbols :: Compose Parser WithAnno Int
sectionSymbols =
  length <$> Applicative.some (annoLexeme (spacedToken_ TParagraph))

topdeclWithRecovery :: Parser (TopDecl Name)
topdeclWithRecovery = do
  start <- lookAhead anySingle
  withRecovery
    (\e -> do
      -- Ignoring tokens here is fine, as we will fail parsing any way.
      _ <- takeWhileP Nothing (\t -> not (isSpaceToken t) && t.range.start.column > 1)
      current <- lookAhead anySingle
      registerParseError e
      -- If we didn't make any progress whatsoever,
      -- end parsing to avoid endless loops.
      if start == current
        then
          parseError e
        else do
          topdeclWithRecovery)
    topdecl

topdecl :: Parser (TopDecl Name)
topdecl =
  withTypeSig (\ sig -> attachAnno $
        Declare   emptyAnno <$> annoHole (declare sig)
    <|> Decide    emptyAnno <$> annoHole (decide sig)
    <|> Assume    emptyAnno <$> annoHole (assume sig)
  ) <|> attachAnno
        (Directive emptyAnno <$> annoHole directive)
    <|> attachAnno
        (Import    emptyAnno <$> annoHole import')

localdecl :: Parser (LocalDecl Name)
localdecl =
  withTypeSig (\ sig -> attachAnno $
        LocalDecide    emptyAnno <$> annoHole (decide sig)
    <|> LocalAssume    emptyAnno <$> annoHole (assume sig)
  )

withTypeSig :: (TypeSig Name -> Parser (d Name)) -> Parser (d Name)
withTypeSig p = do
  sig <- typeSig
  p sig

directive :: Parser (Directive Name)
directive =
  attachAnno $
    choice
      [ Eval emptyAnno
          <$ annoLexeme (spacedToken_ (TDirective TEvalDirective))
      , Check emptyAnno
          <$ annoLexeme (spacedToken_ (TDirective TCheckDirective))
      ]
      <*> annoHole expr

import' :: Parser (Import Name)
import' =
  attachAnno $
    MkImport emptyAnno
      <$  annoLexeme (spacedToken_ TKImport)
      <*> annoHole name

assume :: TypeSig Name -> Parser (Assume Name)
assume sig = do
  current <- Lexer.indentLevel
  attachAnno $
    MkAssume emptyAnno
      <$> annoHole (pure sig)
      <*  annoLexeme (spacedToken_ TKAssume)
      <*> annoHole appForm
      <*> optional (annoLexeme (spacedToken_ TKIs) *> {- optional article *> -} annoHole (indented type' current))

declare :: TypeSig Name -> Parser (Declare Name)
declare sig =
  attachAnno $
    MkDeclare emptyAnno
      <$> annoHole (pure sig)
      <*  annoLexeme (spacedToken_ TKDeclare)
      <*> annoHole appForm
      <*> annoHole typeDecl

typeDecl :: Parser (TypeDecl Name)
typeDecl =
  recordDecl <|> enumOrSynonymDecl

recordDecl :: Parser (TypeDecl Name)
recordDecl =
  attachAnno $
    RecordDecl emptyAnno
      <$> annoHole (pure Nothing)
      <*> recordDecl'

recordDecl' :: Compose Parser WithAnno [TypedName Name]
recordDecl' =
     annoLexeme (spacedToken_ TKHas)
  *> annoHole (lsepBy reqParam (spacedToken_ TComma))

enumOrSynonymDecl :: Parser (TypeDecl Name)
enumOrSynonymDecl =
  attachAnno $
       annoLexeme (spacedToken_ TKIs)
    *> (enumDecl <|> synonymDecl)

enumDecl :: Compose Parser WithAnno (TypeDecl Name)
enumDecl =
  EnumDecl emptyAnno
    <$  annoLexeme (spacedToken_ TKOne)
    <*  annoLexeme (spacedToken_ TKOf)
    <*> annoHole (lsepBy conDecl (spacedToken_ TComma))

synonymDecl :: Compose Parser WithAnno (TypeDecl Name)
synonymDecl =
  SynonymDecl emptyAnno
    <$> annoHole type'

conDecl :: Parser (ConDecl Name)
conDecl =
  attachAnno $
    MkConDecl emptyAnno
      <$> annoHole name
      <*> option [] recordDecl'

decide :: TypeSig Name -> Parser (Decide Name)
decide sig = do
  current <- Lexer.indentLevel
  decideKW current <|> meansKW current
  where
    decideKW current =
      attachAnno $
        MkDecide emptyAnno
          <$> annoHole (pure sig)
          <*  annoLexeme (spacedToken_ TKDecide)
          <*> annoHole appForm
          <*  annoLexeme (spacedToken_ TKIs <|> spacedToken_ TKIf)
          <*> annoHole (indentedExpr current)

    meansKW current =
      attachAnno $
        MkDecide emptyAnno
          <$> annoHole (pure sig)
          <*> annoHole appForm
          <*  annoLexeme (spacedToken_ TKMeans)
          <*> annoHole (indentedExpr current)

appForm :: Parser (AppForm Name)
appForm = do
  current <- Lexer.indentLevel
  attachAnno $
    MkAppForm emptyAnno
      <$> annoHole name
      <*> (   annoLexeme (spacedToken_ TKOf) *> annoHole (lsepBy1 name (spacedToken_ TComma))
          <|> annoHole (lmany (indented name current))
          )
      <*> annoHole (optional aka)

aka :: Parser (Aka Name)
aka =
  attachAnno $
    MkAka emptyAnno
      <$  annoLexeme (spacedToken_ TKAka)
      <*> annoHole (lsepBy name (spacedToken_ TComma))

typeSig :: Parser (TypeSig Name)
typeSig =
  attachAnno $
    MkTypeSig emptyAnno
      <$> annoHole (option (MkGivenSig emptyAnno []) givens)
      <*> annoHole (optional giveth)

givens :: Parser (GivenSig Name)
givens =
  attachAnno $
    MkGivenSig emptyAnno
      <$  annoLexeme (spacedToken_ TKGiven)
      <*> annoHole (lsepBy param (spacedToken_ TComma))

giveth :: Parser (GivethSig Name)
giveth = do
  current <- Lexer.indentLevel
  attachAnno $
    MkGivethSig emptyAnno
      <$  annoLexeme (spacedToken_ TKGiveth)
--      <*  optional article
      <*> annoHole (indented type' current)

-- primarily for testing
expr :: Parser (Expr Name)
expr =
  indentedExpr (mkPos 1)

type' :: Parser (Type' Name)
type' =
      withOptionalArticle
      (   typeKind
      <|> tyApp
      <|> fun
      )
  <|> forall'
  <|> parenType

typeKind :: Parser (Type' Name)
typeKind =
  attachAnno $
  Type emptyAnno <$ annoLexeme (spacedToken_ TKType)

atomicType :: Parser (Type' Name)
atomicType =
      withOptionalArticle
      (   typeKind
      <|> nameAsApp TyApp
      )
  <|> parenType

parenType :: Parser (Type' Name)
parenType =
  inlineAnnoHole $
    id
    <$  annoLexeme (spacedToken_ TPOpen)
    <*> annoHole type'
    <*  annoLexeme (spacedToken_ TPClose)

-- We don't actually currently allow parsing an optional name
optionallyNamedType :: Parser (OptionallyNamedType Name)
optionallyNamedType = do
  attachAnno $
    MkOptionallyNamedType emptyAnno
    <$> annoHole (pure Nothing)
    <*> annoHole type'

tyApp :: Parser (Type' Name)
tyApp = do
  current <- Lexer.indentLevel
  attachAnno $
    TyApp emptyAnno
    <$> annoHole (tokenAsName TKList <|> name)
    <*> (   annoLexeme (spacedToken_ TKOf) *> annoHole (lsepBy1 (indented type' current) (spacedToken_ TComma))
        <|> annoHole (lmany (indented atomicType current))
        )

fun :: Parser (Type' Name)
fun = do
  current <- Lexer.indentLevel
  attachAnno $
    Fun emptyAnno
    <$  annoLexeme (spacedToken_ TKFunction)
    <*  annoLexeme (spacedToken_ TKFrom)
    <*> annoHole (lsepBy1 (indented optionallyNamedType current) (spacedToken_ TKAnd))
    <*  annoLexeme (spacedToken_ TKTo)
    <*> annoHole (indented type' current)

forall' :: Parser (Type' Name)
forall' = do
  -- current <- Lexer.indentLevel
  attachAnno $
    Forall emptyAnno
    <$  annoLexeme (spacedToken_ TKFor)
    <*  annoLexeme (spacedToken_ TKAll)
    <*> annoHole (lsepBy1 name (spacedToken_ TKAnd))
--    <*  optional article
    <*> annoHole type' -- (indented type' current)

article :: Compose Parser WithAnno PosToken
article =
  annoLexeme (spacedToken_ TKA <|> spacedToken_ TKAn <|> spacedToken_ TKThe)

withOptionalArticle :: (HasSrcRange a, HasAnno a, AnnoToken a ~ PosToken, AnnoExtra a ~ Extension) => Parser a -> Parser a
withOptionalArticle p =
  inlineAnnoHole $
    id
    <$  optional article
    <*> annoHole p

{-
enumType :: Compose Parser WithAnno (Type' Name)
enumType =
  Enum emptyAnno
    <$  annoLexeme (spacedToken_ TKOne)
    <*  annoLexeme (spacedToken_ TKOf)
    <*> annoHole (lsepBy1 name (spacedToken_ TComma))
-}

lmany :: Parser a -> Parser [a]
lmany pp =
  fmap concat $ manyLines $ some pp

lsepBy :: forall a. (HasAnno a, HasField "range" (AnnoToken a) SrcRange) => Parser a -> Parser (Lexeme_ (AnnoToken a) (AnnoToken a)) -> Parser [a]
lsepBy pp sep =
  fmap concat $ manyLines $ do
    (ps, seps) <- P.sepBy1 pp sep
    pure $ zipWithLeftovers ps seps
  where
    zipWithLeftovers :: [a] -> [Lexeme_ (AnnoToken a) (AnnoToken a)] -> [a]
    zipWithLeftovers ps [] = ps
    zipWithLeftovers [] _  = []
    zipWithLeftovers (p : ps) (s : ss) = setAnno (fixAnnoSrcRange $ getAnno p <> mkSimpleEpaAnno (lexToEpa s)) p : zipWithLeftovers ps ss

lsepBy1 :: forall a. (HasAnno a, HasField "range" (AnnoToken a) SrcRange) => Parser a -> Parser (Lexeme_ (AnnoToken a) (AnnoToken a)) -> Parser [a]
lsepBy1 pp sep =
  fmap concat $ someLines $ do
    (ps, seps) <- P.sepBy1 pp sep
    pure $ zipWithLeftovers ps seps
  where
    zipWithLeftovers :: [a] -> [Lexeme_ (AnnoToken a) (AnnoToken a)] -> [a]
    zipWithLeftovers ps [] = ps
    zipWithLeftovers [] _  = []
    zipWithLeftovers (p : ps) (s : ss) = setAnno (fixAnnoSrcRange $ getAnno p <> mkSimpleEpaAnno (lexToEpa s)) p : zipWithLeftovers ps ss

reqParam :: Parser (TypedName Name)
reqParam =
  attachAnno $
    MkTypedName emptyAnno
      <$> annoHole name
      <*  annoLexeme (spacedToken_ TKIs)
--      <*  optional article
      <*> annoHole type'

param :: Parser (OptionallyTypedName Name)
param =
  attachAnno $
    MkOptionallyTypedName emptyAnno
      <$> annoHole name
      <*> optional (annoLexeme (spacedToken_ TKIs) *> {- optional article *> -} annoHole type')

-- |
-- An expression is a base expression followed by
-- a sequence of expression continuations, which are
-- themselves a binary operator followed by an expression.
--
-- For each expression continuation, we store its indentation,
-- and then in a post-processing step, we determine the correct
-- order of precedence.
--
-- An indented expression must in principle occur all to
-- the right of the given column threshold.
--
indentedExpr :: Pos -> Parser (Expr Name)
indentedExpr p =
  withIndent GT p $ \ _ -> do
    l <- currentLine
    e <- baseExpr
    efs <- many (expressionCont p)
    mw <- optional (whereExpr p)
    pure ((maybe id id mw) (combine End l e efs))

whereExpr :: Pos -> Parser (Expr Name -> Expr Name)
whereExpr p =
  withIndent GT p $ \ _ -> do
    ann <- opToken TKWhere
    ds <- many (indented localdecl p)
    pure (\ e -> Where (mkHoleAnnoFor e <> ann <> mkHoleAnnoFor ds) e ds)

data Stack a =
    Frame (Stack a) (a Name) (a Name -> a Name -> a Name) !Prio !Assoc !Pos !Pos
  | End

-- | This function decides how stack frames and continuations are combined
-- into a single expression.
--
-- For this, we take line and column information of various entities into
-- account. The general rule of thumb is: If items occur on a single line,
-- then normal precedence prevails. Similarly, if items occur on different
-- lines, but all start on the same column, then normal precedence should
-- prevail.
--
-- In other scenarios, we use the indentation for grouping.
--
-- Initially, the stack is empty, the given entity is the starting point,
-- and we have a number of continuation frames. We need the line of the
-- starting point.
--
-- The general process of moving through an expression is best demonstrated
-- by example:
--
-- a + b * c + d = e * f
--
-- We mark the focused position by [_], we write the stack to the left,
-- elements separated by commas, and the continuations to the right,
-- elements separated by commas.
--
-- Note that the stack and the continuations have exactly the same
-- structure.
--
-- [a] + b, * c,   + d,  = e, * f   -- empty stack, always push
-- a +  [b] * c,   + d,  = e, * f   -- * is stronger than + => push
-- a +, b *  [c]   + d,  = e, * f   -- + is weaker than * => pop
-- a +, [(b * c)]  + d,  = e, * f   -- + is like +, depends on associativity, left-associative => pop
-- [(a + (b * c))] + d,  = e, * f   -- empty stack, always push
-- (a + (b * c)) +  [d]  = e, * f   -- = is weaker than + => pop
-- [((a + (b * c)) + d)] = e, * f   -- empty stack, always push
-- ((a + (b * c)) + d) =  [e] * f   -- * is stronger than => push
-- ((a + (b * c)) + d) =, e *  [f]  -- empty continuation, always pop
-- ((a + (b * c)) + d) =, [(e * f)] -- empty continuation, always pop
-- [((a + (b * c)) + d) = (e * f)]  -- final result
--
-- The only difference between the process depicted above and the
-- real process is that the rules for which operator is stronger factor
-- in layout information. So in general, operators that are indented
-- more are seen to be stronger.
--
-- The exceptions are if either the whole expression is on the same line,
-- or if all operators are on the same column.
--
combine :: Stack a -> Pos -> a Name -> [Cont a] -> a Name

-- If we have a single expression and nothing on the stack, then we
-- can just return it.
combine End _l e [] = e

-- If there is no continuation, we always pop. The line passed to
-- combine is always the starting point of the currently focused
-- expression, so we take the line stored on the stack.
combine (Frame s e1 op _ _ l1 _) _l2 e2 [] =
  combine s l1 (e1 `op` e2) []

-- If there is nothing on the stack, we always push.
combine End l1 e1 (MkCont op1 prio1 assoc1 l2 p2 e2 : efs) =
  combine (Frame End e1 op1 prio1 assoc1 l1 p2) l2 e2 efs

-- This is the standard case. We have something on the stack and a
-- continuation. We have to compare the two operators. If the operator
-- on the continuation side is stronger, we push. Otherwise, we pop.
--
-- TODO: we currently do not track associativity.
--
combine s1@(Frame s e1 op1 prio1 assoc1 l1 p1) _l e2 (MkCont op2 prio2 assoc2 l2 p2 e3 : efs)
  | (l2, p2, prio2, assoc2) `stronger` (l1, p1, prio1, assoc1) =
  combine (Frame s1 e2 op2 prio2 assoc2 l2 p2) l2 e3 efs -- push
  | otherwise =
  combine s l1 (e1 `op1` e2) (MkCont op2 prio2 assoc2 l2 p2 e3 : efs) -- pop
  where
    stronger (ly, py, prioy, assocy) (lx, px, priox, assocx)
      | lx == ly  = priostronger
      | otherwise = py > px || py == px && priostronger
      where
        priostronger =
          case compare prioy priox of
            GT -> True
            EQ -> assocstronger
            LT -> False
        assocstronger =
          case (assocx, assocy) of
            (AssocRight, AssocRight) -> True
            (AssocLeft , AssocLeft ) -> False
            _                        -> True -- this should be a parse error, but we tolerate it and treat it as right-associative

-- Older thoughts on the operator layout parsing problem:
--
-- The real problem is:
--
--          e1
--   OR     e2
--      AND e3
--
-- Why? Because "OR e" occurs sequentially, but we have to reorder it.
-- So we cannot use a representation for "continuations" which already
-- associates the operators and base expressions.
--
-- But can we really do anything until the very end?
--
-- In the situation above, the following could happen:
--
-- Nothing further is in the input.
-- Final output: e1 OR (e2 AND e3)
--
--          e1
--   OR     e2
--      AND e3
--
-- Hmmm, I guess what we really know is that "e1 OR" belong together!
-- We also know that "e2 AND" belong together. So really *this* should
-- be our stack.
--
-- [ (e1, OR@3), (e2, AND@6), e3 ]
--
-- Now let's say what follows is `OP@i e4`. What do we do?
--
-- If i > 6, say 8, then
--
-- [ (e1, OR@3), (e2, AND@6), (e3, OP@8), e4 ]
--
-- If i < 6, but > 3, say 4, then we know e2 and e3 belong together; we get
--
-- [ (e1, OR@3), (e2 AND e3, OP@4), e4 ]
--
-- If i == 6, then
--
-- [ (e1, OR@3), (e2 AND e3, OP@6), e4 ]   (same as above; only in principle we have to resolve the associativity in the `e2 AND e3` expr)
--
-- If i < 3, say 2, then
--
-- [ (e1 OR (e2 AND e3), OP@2, e4 ]

data Cont a =
  MkCont
    { _op    :: a Name -> a Name -> a Name
    , _prio  :: !Prio
    , _assoc :: !Assoc
    , _line  :: !Pos
    , _pos   :: !Pos
    , _arg   :: a Name
    }

cont :: Parser (Prio, Assoc, a Name -> a Name -> a Name) -> Parser (a Name) -> Pos -> Parser (Cont a)
cont pop pbase p =
  withIndent GT p $ \ pos -> do
    l <- currentLine
    (prio, assoc, op) <- pop
    -- parg <- Lexer.indentGuard spaces GT p
    arg <- pbase
    pure (MkCont op prio assoc l pos arg)

-- TODO: We should think whether we can obtain this more cheaply.
currentLine :: Parser Pos
currentLine = sourceLine <$> getSourcePos

expressionCont :: Pos -> Parser (Cont Expr)
expressionCont = cont operator baseExpr

type Prio = Int
data Assoc = AssocLeft | AssocRight

-- TODO: My ad-hoc fix for multi-token operators can probably be done more elegantly.
operator :: Parser (Prio, Assoc, Expr Name -> Expr Name -> Expr Name)
operator =
      (\ op -> (2, AssocRight, infix2  Or        op)) <$> (spacedToken_ TKOr     <|> spacedToken_ TOr    )
  <|> (\ op -> (3, AssocRight, infix2  And       op)) <$> (spacedToken_ TKAnd    <|> spacedToken_ TAnd   )
  <|> (\ op -> (4, AssocRight, infix2  Equals    op)) <$> (spacedToken_ TKEquals <|> spacedToken_ TEquals)
  <|> (\ op -> (4, AssocRight, infix2' Leq       op)) <$> (try ((<>) <$> opToken TKAt <*> opToken TKMost) <|> opToken TLessEquals)
  <|> (\ op -> (4, AssocRight, infix2' Geq       op)) <$> (try ((<>) <$> opToken TKAt <*> opToken TKLeast) <|> opToken TGreaterEquals)
  <|> (\ op -> (4, AssocRight, infix2' Lt        op)) <$> ((<>) <$> opToken TKLess <*> opToken TKThan <|> opToken TKBelow <|> opToken TLessThan)
  <|> (\ op -> (4, AssocRight, infix2' Gt        op)) <$> ((<>) <$> opToken TKGreater <*> opToken TKThan <|> opToken TKAbove <|> opToken TGreaterThan)
  <|> (\ op -> (5, AssocRight, infix2' Cons      op)) <$> ((<>) <$> opToken TKFollowed <*> opToken TKBy)
  <|> (\ op -> (6, AssocLeft,  infix2  Plus      op)) <$> (spacedToken_ TKPlus   <|> spacedToken_ TPlus  )
  <|> (\ op -> (6, AssocLeft,  infix2  Minus     op)) <$> (spacedToken_ TKMinus  <|> spacedToken_ TMinus )
  <|> (\ op -> (7, AssocLeft,  infix2  Times     op)) <$> (spacedToken_ TKTimes  <|> spacedToken_ TTimes )
  <|> (\ op -> (7, AssocLeft,  infix2' DividedBy op)) <$> (((<>) <$> opToken TKDivided <*> opToken TKBy) <|> opToken TDividedBy)
  <|> (\ op -> (7, AssocLeft,  infix2  Modulo    op)) <$> spacedToken_ TKModulo

opToken :: TokenType -> Parser Anno
opToken t =
  (mkSimpleEpaAnno . lexToEpa) <$> spacedToken_ t

infix2 :: HasSrcRange (a n) => (Anno -> a n -> a n -> a n) -> Lexeme PosToken -> a n -> a n -> a n
infix2 f op l r =
  f (fixAnnoSrcRange $ mkHoleAnnoFor l <> mkSimpleEpaAnno (lexToEpa op) <> mkHoleAnnoFor r) l r

infix2' :: HasSrcRange (a n) => (Anno -> a n -> a n -> a n) -> Anno -> a n -> a n -> a n
infix2' f op l r =
  f (fixAnnoSrcRange $ mkHoleAnnoFor l <> op <> mkHoleAnnoFor r) l r

baseExpr :: Parser (Expr Name)
baseExpr =
      try projection
  <|> negation
  <|> ifthenelse
  <|> lam
  <|> consider
  <|> try namedApp -- This is not nice
  <|> app
  <|> lit
  <|> list
  <|> parenExpr

atomicExpr :: Parser (Expr Name)
atomicExpr =
      lit
  <|> nameAsApp App
  <|> parenExpr

nameAsApp :: (HasField "range" (AnnoToken b) SrcRange, HasAnno b, HasSrcRange a) => (Anno -> Name -> [a] -> b) -> Parser b
nameAsApp f =
  attachAnno $
    f emptyAnno
    <$> annoHole name
    <*> annoHole (pure [])

lit :: Parser (Expr Name)
lit = attachAnno $
  Lit emptyAnno <$> annoHole (numericLit <|> stringLit)

list :: Parser (Expr Name)
list = do
  current <- Lexer.indentLevel
  attachAnno $
    List emptyAnno
      <$  annoLexeme (spacedToken_ TKList)
      <*> annoHole (lsepBy (indentedExpr current) (spacedToken_ TComma))

numericLit :: Parser Lit
numericLit =
  attachAnno $
    NumericLit emptyAnno
      <$> annoEpa (spacedToken (fmap snd <$> preview #_TIntLit) "Numeric Literal")

stringLit :: Parser Lit
stringLit =
  attachAnno $
    StringLit emptyAnno
      <$> annoEpa (spacedToken (preview #_TStringLit) "String Literal")

parenExpr :: Parser (Expr Name)
parenExpr =
  inlineAnnoHole $
    id
    <$  annoLexeme (spacedToken_ TPOpen)
    <*> annoHole expr
    <*  annoLexeme (spacedToken_ TPClose)

-- | Parser for function application.
--
app :: Parser (Expr Name)
app = do
  current <- Lexer.indentLevel
  attachAnno $
    App emptyAnno
    <$> annoHole name
    <*> (   annoLexeme (spacedToken_ TKOf) *> annoHole (lsepBy1 (indentedExpr current) (spacedToken_ TComma)) -- (withIndent EQ current $ \ _ -> spacedToken_ TKAnd))
        <|> annoHole (lmany (indented atomicExpr current))
        )

namedApp :: Parser (Expr Name)
namedApp = do
  current <- Lexer.indentLevel
  attachAnno $
    AppNamed emptyAnno
    <$> annoHole name
    <*> (   annoLexeme (spacedToken_ TKWith) *> annoHole (lsepBy1 (namedExpr current) (spacedToken_ TComma))
        )
    <*> pure Nothing

namedExpr :: Pos -> Parser (NamedExpr Name)
namedExpr current  =
  attachAnno $
    MkNamedExpr emptyAnno
      <$> annoHole   name
      <*  annoLexeme (spacedToken_ TKIs)
      <*  optional article
      <*> annoHole   (indentedExpr current)

negation :: Parser (Expr Name)
negation = do
  current <- Lexer.indentLevel
  attachAnno $
    Not emptyAnno
      <$  annoLexeme (spacedToken_ TKNot)
      <*> annoHole (indentedExpr current)

lam :: Parser (Expr Name)
lam = do
  current <- Lexer.indentLevel
  attachAnno $
    Lam emptyAnno
      <$> annoHole givens
      <* annoLexeme (spacedToken_ TKYield)
      <*> annoHole (indentedExpr current)

ifthenelse :: Parser (Expr Name)
ifthenelse = do
  current <- Lexer.indentLevel
  attachAnno $
    IfThenElse emptyAnno
      <$  annoLexeme (spacedToken_ TKIf)
      <*> annoHole (indentedExpr current)
      <*  annoLexeme (spacedToken_ TKThen)
      <*> annoHole (indentedExpr current)
      <*  annoLexeme (spacedToken_ TKElse)
      <*> annoHole (indentedExpr current)

consider :: Parser (Expr Name)
consider = do
  current <- Lexer.indentLevel
  attachAnno $
    Consider emptyAnno
      <$  annoLexeme (spacedToken_ TKConsider)
      <*> annoHole (indentedExpr current)
      <*> annoHole (lsepBy branch (spacedToken_ TComma))

branch :: Parser (Branch Name)
branch =
  when' <|> otherwise'

when' :: Parser (Branch Name)
when' = do
  current <- Lexer.indentLevel
  attachAnno $
    When emptyAnno
      <$  annoLexeme (spacedToken_ TKWhen)
      <*> annoHole (indentedPattern current)
      <*  annoLexeme (spacedToken_ TKThen)
      <*> annoHole (indentedExpr current)

otherwise' :: Parser (Branch Name)
otherwise' = do
  current <- Lexer.indentLevel
  attachAnno $
    Otherwise emptyAnno
      <$  annoLexeme (spacedToken_ TKOtherwise)
      <*> annoHole (indentedExpr current)

indentedPattern :: Pos -> Parser (Pattern Name)
indentedPattern p =
  withIndent GT p $ \ _ -> do
    l <- currentLine
    pat <- basePattern
    pfs <- many (patternCont p)
    pure (combine End l pat pfs)

basePattern :: Parser (Pattern Name)
basePattern =
  patApp

atomicPattern :: Parser (Pattern Name)
atomicPattern =
  --    lit
  nameAsPatApp

nameAsPatApp :: Parser (Pattern Name)
nameAsPatApp =
  attachAnno $
    PatApp emptyAnno
    <$> annoHole name
    <*> annoHole (pure [])

patternCont :: Pos -> Parser (Cont Pattern)
patternCont = cont patOperator basePattern

patOperator :: Parser (Prio, Assoc, Pattern Name -> Pattern Name -> Pattern Name)
patOperator =
  (\ op -> (5, AssocRight, infix2' PatCons      op)) <$> ((\ l1 l2 -> mkSimpleEpaAnno (lexToEpa l1) <> mkSimpleEpaAnno (lexToEpa l2)) <$> spacedToken_ TKFollowed <*> spacedToken_ TKBy)

patApp :: Parser (Pattern Name)
patApp = do
  current <- Lexer.indentLevel
  attachAnno $
    PatApp emptyAnno
    <$> annoHole name
    <*> (      annoLexeme (spacedToken_ TKOf)
            *> annoHole (lsepBy (indented basePattern current) (spacedToken_ TComma))
        <|> annoHole (lmany (indented atomicPattern current))
        )

-- Some manual left-factoring here to prevent left-recursion
-- TODO: the interaction between projection and application has to be properly sorted out
projection :: Parser (Expr Name)
projection =
      -- TODO: should 'TGenitive' be part of 'Name' or 'Proj'?
      -- May affect the source span of the name.
      -- E.g. Goto definition of `name's` would be affected, as clicking on `'s` would not be part
      -- of the overall name source span. It is possible to implement this, but slightly annoying.
      (\ ae ns ->
        foldl'
          (\e (gen, n') ->
            Proj (fixAnnoSrcRange $ mkHoleAnnoFor e <> mkSimpleEpaAnno (lexToEpa gen) <> mkHoleAnnoFor n')
              e
              n'
          )
          ae -- (Var (fixAnnoSrcRange $ mkHoleAnnoFor n) n)
          ns
      )
  <$> atomicExpr
  <*> some ((,) <$> spacedToken_ TGenitive <*> name)

_example1 :: Text
_example1 =
  Text.unlines
    [ "     foo"
    , " AND bar"
    ]

_example1b :: Text
_example1b =
  Text.unlines
    [ "     foo"
    , " AND NOT bar"
    ]

_example2 :: Text
_example2 =
  Text.unlines
    [ "        foo"
    , "     OR bar"
    , " AND baz"
    ]

_example3 :: Text
_example3 =
  Text.unlines
    [ "        foo"
    , "     OR bar"
    , " AND    foo"
    , "     OR baz"
    ]

_example3b :: Text
_example3b =
  Text.unlines
    [ "     NOT    foo"
    , "         OR bar"
    , " AND        foo"
    , "     OR NOT baz"
    ]

_example4 :: Text
_example4 =
  Text.unlines
    [ "        foo"
    , "    AND bar"
    , " OR     baz"
    ]

_example5 :: Text
_example5 =
  Text.unlines
    [ "        foo"
    , "    AND bar"
    , "    AND foobar"
    , " OR     baz"
    ]

_example6 :: Text
_example6 =
  Text.unlines
    [ "            foo"
    , "        AND bar"
    , "     OR     baz"
    , " AND        foobar"
    ]

_example7 :: Text
_example7 =
  Text.unlines
    [ "            foo IS x"
    , "        AND bar IS y"
    , "     OR     baz IS z"
    ]

_example7b :: Text
_example7b =
  Text.unlines
    [ "               foo"
    , "            IS x"
    , "        AND    bar"
    , "            IS y"
    , "     OR        baz"
    , "            IS z"
    ]

_example8 :: Text
_example8 =
  Text.unlines
    [ "          b's stage     IS Seed"
    , "    AND   b's sector    IS `Information Technology`"
    , "    AND   b's stage_com IS Pre_Revenue"
    , " AND      b's stage     IS `Series A`"
    , "    OR    b's sector    IS `Information Technology`"
    , "    AND   b's stage_com IS Pre_Profit"
    , " OR     inv's wants_ESG"
    , "    AND   b's has_ESG"
    ]

_example9 :: Text
_example9 =
  Text.unlines
    [ "     foo"
    , " AND bar"
    , " OR  foo"
    , " AND baz"
    ]

_example9b :: Text
_example9b =
  Text.unlines
    [ "     foo"
    , " OR  bar"
    , " AND foo"
    , " OR  baz"
    ]

_example10 :: Text
_example10 =
  Text.unlines
    [ "     foo"
    , " AND bar"
    , " AND baz"
    ]

-- This looks wrong, should be foo (AND bar) OR baz
_example11a :: Text
_example11a =
      " foo AND bar OR baz"

-- This is unclear
_example11b :: Text
_example11b =
  Text.unlines
    [ " foo "
    , "     AND bar"
    , "             OR baz"
    ]

_example11c :: Text
_example11c =
  Text.unlines
    [ "                foo"
    , "     AND        bar"
    , "             OR baz"
    ]

-- This is unclear, probably (foo AND bar) OR baz
_example11d :: Text
_example11d =
  Text.unlines
    [ " foo AND bar"
    , "     OR  baz"
    ]

-- Hannes says: (foo OR bar) AND baz
_example11e :: Text
_example11e =
  Text.unlines
    [ " foo OR  bar"
    , "     AND baz"
    ]

-- ----------------------------------------------------------------------------
-- Nlg Annotation parsers.
-- Parse NLG annotations such that we can process them later.
-- ----------------------------------------------------------------------------

execNlgParserForTokens :: Parser a -> String -> Text -> [PosToken] -> Either (ParseErrorBundle TokenStream Void) a
execNlgParserForTokens p file input ts =
  case parse (runStateT (p <* eof) mempty) file (MkTokenStream (Text.unpack input) ts) of
    Left err -> Left err
    Right (a, _pstate) -> Right a

-- ----------------------------------------------------------------------------
-- JL4 parsers
-- ----------------------------------------------------------------------------

<<<<<<< HEAD
execParser :: Resolve.HasNlg a => Parser a -> String -> Text -> Either (NonEmpty PError) (a, [Resolve.Warning], PState)
execParser p file input =
  case runLexer file input of
=======
execParser :: Parser a -> NormalizedUri -> Text -> Either (NonEmpty PError) (a, PState)
execParser p uri input =
  case execLexer uri input of
>>>>>>> 96b0c805
    Left errs -> Left errs
    -- TODO: we should probably push in the uri even further.
    Right ts -> execParserForTokens p (showNormalizedUri uri) input ts

execParserForTokens :: Resolve.HasNlg a => Parser a -> String -> Text -> [PosToken] -> Either (NonEmpty PError) (a, [Resolve.Warning], PState)
execParserForTokens p file input ts =
  case parse (runStateT (p <* eof) mempty) file (MkTokenStream (Text.unpack input) ts) of
    Left err -> Left (fmap (mkPError "parser") $ errorBundleToErrorMessages err)
    Right (a, pstate)  ->
      let
        (annotatedA, nlgS) = Resolve.addNlgCommentsToAst pstate.nlgs a
      in
        Right (annotatedA, nlgS.warnings, pstate)



-- ----------------------------------------------------------------------------
-- JL4 Program parser
-- ----------------------------------------------------------------------------

<<<<<<< HEAD
execProgramParser :: FilePath -> Text -> Either (NonEmpty PError) (Program Name, [Resolve.Warning])
execProgramParser file input =
  forgetPState $ execParser program file input
  where
    forgetPState = fmap (\(p, warns, _) -> (p, warns))
=======
execProgramParser :: NormalizedUri -> Text -> Either (NonEmpty PError) (Module  Name, [Resolve.Warning])
execProgramParser uri input =
  case execLexer uri input of
    Left err -> Left err
    Right ts -> execProgramParserForTokens (showNormalizedUri uri) input ts
>>>>>>> 96b0c805

execProgramParserForTokens :: FilePath -> Text -> [PosToken] -> Either (NonEmpty PError) (Module Name, [Resolve.Warning])
execProgramParserForTokens file input ts =
<<<<<<< HEAD
  forgetPState $  execParserForTokens program file input ts
  where
    forgetPState = fmap (\(p, warns, _) -> (p, warns))
=======
  case execParserForTokens (module' $ toNormalizedUri $ filePathToUri file) file input ts of
    Left err -> Left err
    Right (prog, pstate) ->
      let
        (progWithNlgAnnotations, nlgS) = Resolve.addNlgCommentsToAst pstate.nlgs prog
      in
        Right (progWithNlgAnnotations, nlgS.warnings)
>>>>>>> 96b0c805

-- ----------------------------------------------------------------------------
-- Debug helpers
-- ----------------------------------------------------------------------------

-- | Parse a source file and pretty-print the resulting syntax tree.
<<<<<<< HEAD
parseFile :: (Show a, Resolve.HasNlg a) => Parser a -> String -> Text -> IO ()
parseFile p file input =
  case execParser p file input of
=======
parseFile :: Show a => Parser a -> NormalizedUri -> Text -> IO ()
parseFile p uri input =
  case execParser p uri input of
>>>>>>> 96b0c805
    Left errs -> Text.putStr $ Text.unlines $ fmap (.message) (toList errs)
    Right (x, _, _pState) -> pPrint x

<<<<<<< HEAD
parseTest :: (Show a, Resolve.HasNlg a) => Parser a -> Text -> IO ()
parseTest p = parseFile p ""
=======
parseTest :: Show a => Parser a -> Text -> IO ()
parseTest p = parseFile p builtinUri
>>>>>>> 96b0c805

-- ----------------------------------------------------------------------------
-- jl4 specific annotation helpers
-- ----------------------------------------------------------------------------

type WithAnno = WithAnno_ PosToken Extension

type Epa = Epa_ PosToken

type Lexeme = Lexeme_ PosToken

mkConcreteSyntaxNode :: (HasField "range" a SrcRange) => [a] -> ConcreteSyntaxNode_ a
mkConcreteSyntaxNode posTokens =
  ConcreteSyntaxNode
    { tokens = posTokens
    , range = do
        ne <- NonEmpty.nonEmpty posTokens
        let l = NonEmpty.head ne
            h = NonEmpty.last ne

        pure MkSrcRange
          { start = l.range.start
          , end = h.range.end
          , length = sum $ fmap (.range.length) ne
          }
    , visibility =
        if Foldable.null posTokens
          then Hidden
          else Visible
    }

mkHiddenConcreteSyntaxNode :: (HasField "range" a SrcRange) => [a] -> ConcreteSyntaxNode_ a
mkHiddenConcreteSyntaxNode ps = mkConcreteSyntaxNode ps
  & #visibility .~ Hidden

-- ----------------------------------------------------------------------------
-- Annotation Combinators
-- ----------------------------------------------------------------------------

data WithAnno_ t e a = WithAnno
  { anno :: Anno_ t e
  , payload :: a
  }
  deriving stock Show
  deriving (Functor)

withHoleAnno :: (HasSrcRange a, Default e) => a -> WithAnno_ t e a
withHoleAnno a = WithAnno (mkHoleAnnoFor a) a

withEpaAnno :: (Default e, HasField "range" t SrcRange) => Epa_ t a -> WithAnno_ t e a
withEpaAnno p = WithAnno (mkAnno $ fmap mkCluster $ epaToCluster p : p.hiddenClusters) p.payload

epaToCluster :: (HasField "range" t SrcRange) => Epa_ t a -> CsnCluster_ t
epaToCluster p = CsnCluster
  { payload = mkConcreteSyntaxNode p.original
  , trailing = mkHiddenConcreteSyntaxNode p.trailingTokens
  }

epaToHiddenCluster :: (HasField "range" t SrcRange, Show t) => Epa_ t a -> CsnCluster_ t
epaToHiddenCluster p = CsnCluster
  { payload =  mkHiddenConcreteSyntaxNode p.original
  , trailing = mkHiddenConcreteSyntaxNode p.trailingTokens
  }

annoHole :: (HasSrcRange a, Default e) => Parser a -> Compose Parser (WithAnno_ t e) a
annoHole p = Compose $ fmap withHoleAnno p

annoEpa :: (Default e, HasField "range" t SrcRange) => Parser (Epa_ t a) -> Compose Parser (WithAnno_ t e) a
annoEpa p = Compose $ fmap withEpaAnno p

annoLexeme :: (Default e, HasField "range" t SrcRange) => Parser (Lexeme_ t t) -> Compose Parser (WithAnno_ t e) t
annoLexeme = annoEpa . fmap lexToEpa

annoLexeme_ :: (Default e, HasField "range" t SrcRange) => Parser (Lexeme_ t a) -> Compose Parser (WithAnno_ t e) ()
annoLexeme_ = void . annoLexemes . fmap (fmap (const []))

annoLexemes :: (Default e, HasField "range" t SrcRange) => Parser (Lexeme_ t [t]) -> Compose Parser (WithAnno_ t e) [t]
annoLexemes = annoEpa . fmap lexesToEpa

instance Default e => Applicative (WithAnno_ t e) where
  pure a = WithAnno emptyAnno a
  WithAnno ps f <*> WithAnno ps2 x = WithAnno (ps <> ps2) (f x)

attachAnno :: (HasAnno a, AnnoToken a ~ t, AnnoExtra a ~ e) => Compose Parser (WithAnno_ t e) a -> Parser a
attachAnno p = fmap (\(WithAnno ann e) -> setAnno (fixAnnoSrcRange ann) e) $ getCompose p

attachEpa :: (HasAnno e, AnnoToken e ~ t, HasField "range" t SrcRange) => Parser (Epa_ t e) -> Parser e
attachEpa =
  attachAnno . annoEpa

-- | Replace the first occurrence of 'AnnoHole' with the exactprint annotations.
-- Removes an indirection in the Annotation tree.
inlineAnnoHole :: (HasAnno a, AnnoToken a ~ t, AnnoExtra a ~ e) => Compose Parser (WithAnno_ t e) a -> Parser a
inlineAnnoHole p = (\ (WithAnno ann e) -> setAnno (mkAnno (inlineFirstAnnoHole ann.payload (getAnno e).payload)) e) <$> getCompose p
  where
    inlineFirstAnnoHole []                 _   = []
    inlineFirstAnnoHole (AnnoHole _ : as1) as2 = as2 ++ as1
    inlineFirstAnnoHole (a : as1)          as2 = a : inlineFirstAnnoHole as1 as2

-- | Create an annotation hole with a source range hint.
-- This source range hint is used to compute the final source range
-- of the produced 'Anno_'.
mkHoleAnnoFor :: (HasSrcRange a, Default e) => a -> Anno_ t e
mkHoleAnnoFor a =
  mkAnno [mkHoleWithSrcRange a]

mkSimpleEpaAnno :: (Default e, HasField "range" t SrcRange) => Epa_ t a -> Anno_ t e
mkSimpleEpaAnno =
  (.anno) . withEpaAnno

data Lexeme_ t a = Lexeme
  { trailingTokens :: [t]
  , payload :: a
  , hiddenClusters :: [CsnCluster_ t]
  -- ^ A hidden cluster is something that is structured but not part
  -- of the abstract syntax tree. Think comments, which often need to be processed later
  -- or highlighted in a specific way.
  -- Having comment tokens unstructured as part of 'trailingTokens' can be quite
  -- tricky later to manage.
  }
  deriving stock Show
  deriving (Functor)

mkLexeme :: [t] -> a -> Lexeme_ t a
mkLexeme trail a = Lexeme
  { trailingTokens = trail
  , payload = a
  , hiddenClusters = []
  }

-- | 'Epa_' stands for _E_xact_p_rint _a_nnotation
data Epa_ t a = Epa
  { original :: [t]
  , trailingTokens :: [t]
  , payload :: a
  , hiddenClusters :: [CsnCluster_ t]
  -- ^ A hidden cluster is something that is structured but not part
  -- of the abstract syntax tree. Think comments, which often need to be processed later
  -- or highlighted in a specific way.
  -- Having comment tokens unstructured as part of 'trailingTokens' can be quite
  -- tricky later to manage.
  }
  deriving stock Show
  deriving (Functor)

tokenToEpa :: t -> Epa_ t t
tokenToEpa t = Epa
  { original = [t]
  , payload = t
  , trailingTokens = []
  , hiddenClusters = []
  }

lexesToEpa :: Lexeme_ t [t] -> Epa_ t [t]
lexesToEpa l = Epa
  { original = l.payload
  , trailingTokens = l.trailingTokens
  , payload = l.payload
  , hiddenClusters = l.hiddenClusters
  }

lexesToEpa' :: Lexeme_ t ([t], a) -> Epa_ t a
lexesToEpa' l = Epa
  { original = fst l.payload
  , trailingTokens = l.trailingTokens
  , payload = snd l.payload
  , hiddenClusters = l.hiddenClusters
  }

lexToEpa :: Lexeme_ t t -> Epa_ t t
lexToEpa l = Epa
  { original = [l.payload]
  , trailingTokens = l.trailingTokens
  , payload = l.payload
  , hiddenClusters = l.hiddenClusters
  }

lexToEpa' :: Lexeme_ t (t, a) -> Epa_ t a
lexToEpa' l = Epa
  { original = [fst l.payload]
  , trailingTokens = l.trailingTokens
  , payload = snd l.payload
  , hiddenClusters = l.hiddenClusters
  }<|MERGE_RESOLUTION|>--- conflicted
+++ resolved
@@ -17,9 +17,6 @@
   -- * High-level JL4 parser
   execProgramParser,
   execProgramParserForTokens,
-
-  -- * Testing API
-  parseTest,
 
   -- * Annotation helpers
   WithAnno_ (..),
@@ -70,10 +67,15 @@
 import qualified L4.ParserCombinators as P
 import L4.Syntax
 import L4.Parser.SrcSpan
-import L4.TypeCheck (builtinUri)
-import Language.LSP.Protocol.Types (filePathToUri)
-
-type Parser = StateT PState (Parsec Void TokenStream)
+import qualified Generics.SOP as SOP
+
+type Parser = ReaderT Env (StateT PState (Parsec Void TokenStream))
+
+data Env = Env
+  { modLocation :: NormalizedUri
+  }
+  deriving stock (Show, Eq, Generic)
+  deriving anyclass (SOP.Generic)
 
 data PState = PState
   { comments :: [Comment]
@@ -114,14 +116,13 @@
 nlgAnnotationP :: Parser (Epa Nlg)
 nlgAnnotationP = do
   currentPosition <- getSourcePos
+  modLocation <- asks (.modLocation)
   rawText <- hidden $ spacedTokenWs (\case
     TNlg t ty -> Just $ toNlgAnno t ty
     _ -> Nothing)
     "Natural Language Annotation"
 
   let
-    inputFp = sourceName currentPosition
-
     nlgParser :: Parser Nlg
     nlgParser =
       blockNlg <|> lineNlg
@@ -148,12 +149,12 @@
             try nameRefP
         <|> textFragment isBlock
 
-    runNlgParserForInputAt initPos input = case execNlgLexer initPos input of
+    runNlgParserForInputAt initPos input = case execNlgLexer initPos modLocation input of
       Left err -> do
         -- traverse_ registerParseError (bundleErrors err)
         fancyFailure $ Set.singleton $ ErrorFail $ errorBundlePretty err -- TODO: no idea how to lift this properly
       Right toks ->
-        case execNlgParserForTokens (nlgParser <* eof) inputFp rawText.payload toks of
+        case execNlgParserForTokens (nlgParser <* eof) modLocation rawText.payload toks of
           Left err -> do
             -- TODO: register delayed parser error
             traverse_ registerParseError (bundleErrors err)
@@ -1299,99 +1300,83 @@
 -- Parse NLG annotations such that we can process them later.
 -- ----------------------------------------------------------------------------
 
-execNlgParserForTokens :: Parser a -> String -> Text -> [PosToken] -> Either (ParseErrorBundle TokenStream Void) a
-execNlgParserForTokens p file input ts =
-  case parse (runStateT (p <* eof) mempty) file (MkTokenStream (Text.unpack input) ts) of
+execNlgParserForTokens :: Parser a -> NormalizedUri -> Text -> [PosToken] -> Either (ParseErrorBundle TokenStream Void) a
+execNlgParserForTokens p uri input ts =
+  case runJl4Parser env st p (showNormalizedUri uri) stream of
     Left err -> Left err
     Right (a, _pstate) -> Right a
+  where
+    env = Env
+      { modLocation = uri
+      }
+    st = PState
+      { nlgs = []
+      , comments = []
+      , refs = []
+      }
+    stream = MkTokenStream (Text.unpack input) ts
 
 -- ----------------------------------------------------------------------------
 -- JL4 parsers
 -- ----------------------------------------------------------------------------
 
-<<<<<<< HEAD
-execParser :: Resolve.HasNlg a => Parser a -> String -> Text -> Either (NonEmpty PError) (a, [Resolve.Warning], PState)
-execParser p file input =
-  case runLexer file input of
-=======
-execParser :: Parser a -> NormalizedUri -> Text -> Either (NonEmpty PError) (a, PState)
+execParser :: Resolve.HasNlg a => Parser a -> NormalizedUri -> Text -> Either (NonEmpty PError) (a, [Resolve.Warning], PState)
 execParser p uri input =
   case execLexer uri input of
->>>>>>> 96b0c805
     Left errs -> Left errs
     -- TODO: we should probably push in the uri even further.
-    Right ts -> execParserForTokens p (showNormalizedUri uri) input ts
-
-execParserForTokens :: Resolve.HasNlg a => Parser a -> String -> Text -> [PosToken] -> Either (NonEmpty PError) (a, [Resolve.Warning], PState)
+    Right ts -> execParserForTokens p uri input ts
+
+execParserForTokens :: Resolve.HasNlg a => Parser a -> NormalizedUri -> Text -> [PosToken] -> Either (NonEmpty PError) (a, [Resolve.Warning], PState)
 execParserForTokens p file input ts =
-  case parse (runStateT (p <* eof) mempty) file (MkTokenStream (Text.unpack input) ts) of
+  case runJl4Parser env st p (showNormalizedUri file) stream  of
     Left err -> Left (fmap (mkPError "parser") $ errorBundleToErrorMessages err)
     Right (a, pstate)  ->
       let
         (annotatedA, nlgS) = Resolve.addNlgCommentsToAst pstate.nlgs a
       in
         Right (annotatedA, nlgS.warnings, pstate)
-
-
+  where
+    env = Env
+      { modLocation = file
+      }
+    st = PState
+      { nlgs = []
+      , comments = []
+      , refs = []
+      }
+    stream = MkTokenStream (Text.unpack input) ts
+
+runJl4Parser :: Env -> PState -> Parser a -> FilePath -> TokenStream -> Either (ParseErrorBundle TokenStream Void) (a, PState)
+runJl4Parser env initState p input stream =
+  parse (runStateT (runReaderT (p <* eof) env) initState) input stream
 
 -- ----------------------------------------------------------------------------
 -- JL4 Program parser
 -- ----------------------------------------------------------------------------
 
-<<<<<<< HEAD
-execProgramParser :: FilePath -> Text -> Either (NonEmpty PError) (Program Name, [Resolve.Warning])
-execProgramParser file input =
-  forgetPState $ execParser program file input
+execProgramParser :: NormalizedUri -> Text -> Either (NonEmpty PError) (Module Name, [Resolve.Warning])
+execProgramParser uri input =
+  forgetPState $ execParser (module' uri) uri input
   where
     forgetPState = fmap (\(p, warns, _) -> (p, warns))
-=======
-execProgramParser :: NormalizedUri -> Text -> Either (NonEmpty PError) (Module  Name, [Resolve.Warning])
-execProgramParser uri input =
-  case execLexer uri input of
-    Left err -> Left err
-    Right ts -> execProgramParserForTokens (showNormalizedUri uri) input ts
->>>>>>> 96b0c805
-
-execProgramParserForTokens :: FilePath -> Text -> [PosToken] -> Either (NonEmpty PError) (Module Name, [Resolve.Warning])
-execProgramParserForTokens file input ts =
-<<<<<<< HEAD
-  forgetPState $  execParserForTokens program file input ts
+
+execProgramParserForTokens :: NormalizedUri -> Text -> [PosToken] -> Either (NonEmpty PError) (Module Name, [Resolve.Warning])
+execProgramParserForTokens uri input ts =
+  forgetPState $  execParserForTokens (module' uri) uri input ts
   where
     forgetPState = fmap (\(p, warns, _) -> (p, warns))
-=======
-  case execParserForTokens (module' $ toNormalizedUri $ filePathToUri file) file input ts of
-    Left err -> Left err
-    Right (prog, pstate) ->
-      let
-        (progWithNlgAnnotations, nlgS) = Resolve.addNlgCommentsToAst pstate.nlgs prog
-      in
-        Right (progWithNlgAnnotations, nlgS.warnings)
->>>>>>> 96b0c805
 
 -- ----------------------------------------------------------------------------
 -- Debug helpers
 -- ----------------------------------------------------------------------------
 
 -- | Parse a source file and pretty-print the resulting syntax tree.
-<<<<<<< HEAD
-parseFile :: (Show a, Resolve.HasNlg a) => Parser a -> String -> Text -> IO ()
-parseFile p file input =
-  case execParser p file input of
-=======
-parseFile :: Show a => Parser a -> NormalizedUri -> Text -> IO ()
+parseFile :: (Show a, Resolve.HasNlg a) => Parser a -> NormalizedUri -> Text -> IO ()
 parseFile p uri input =
   case execParser p uri input of
->>>>>>> 96b0c805
     Left errs -> Text.putStr $ Text.unlines $ fmap (.message) (toList errs)
     Right (x, _, _pState) -> pPrint x
-
-<<<<<<< HEAD
-parseTest :: (Show a, Resolve.HasNlg a) => Parser a -> Text -> IO ()
-parseTest p = parseFile p ""
-=======
-parseTest :: Show a => Parser a -> Text -> IO ()
-parseTest p = parseFile p builtinUri
->>>>>>> 96b0c805
 
 -- ----------------------------------------------------------------------------
 -- jl4 specific annotation helpers
