--- conflicted
+++ resolved
@@ -1120,12 +1120,9 @@
 regulative :: Parser (Expr Name)
 regulative = attachAnno $
   Regulative emptyAnno <$> annoHole obligation
-<<<<<<< HEAD
-=======
 
 optionalWithHole :: HasSrcRange a => Compose Parser WithAnno a -> Compose Parser WithAnno (Maybe a)
 optionalWithHole p = Just <$> p <|> annoHole (pure Nothing)
->>>>>>> 37a43b23
 
 obligation :: Parser (Obligation Name)
 obligation = do
@@ -1137,15 +1134,9 @@
       <*  annoLexeme (spacedToken_ TKMust)
       <*  optional (annoLexeme (spacedToken_ TKDo))
       <*> annoHole (indentedExpr current)
-<<<<<<< HEAD
-      <*> optional (deadline current)
-      <*> optional (hence current)
-      <*> optional (lest current)
-=======
       <*> optionalWithHole (deadline current)
       <*> optionalWithHole (hence current)
       <*> optionalWithHole (lest current)
->>>>>>> 37a43b23
 
 deadline :: Pos -> Compose Parser (WithAnno_ PosToken Extension) (Expr Name)
 deadline current =
