--- conflicted
+++ resolved
@@ -75,18 +75,12 @@
   | UnaryCeiling
   | UnaryFloor
   | UnaryPercent
-<<<<<<< HEAD
   -- String unary functions
   | UnaryStringLength    -- STRING → NUMBER
   | UnaryToUpper         -- STRING → STRING
   | UnaryToLower         -- STRING → STRING
   | UnaryTrim            -- STRING → STRING
-  deriving stock (Show)
-
-data TernaryBuiltinFun
-  = TernarySubstring     -- STRING → NUMBER → NUMBER → STRING
-  | TernaryReplace       -- STRING → STRING → STRING → STRING
-=======
+  -- IO/JSON functions from main
   | UnaryFetch
   | UnaryEnv
   | UnaryJsonEncode
@@ -94,8 +88,9 @@
   deriving stock (Show)
 
 data TernaryBuiltinFun
-  = TernaryPost
->>>>>>> 179e1881
+  = TernarySubstring     -- STRING → NUMBER → NUMBER → STRING
+  | TernaryReplace       -- STRING → STRING → STRING → STRING
+  | TernaryPost          -- from main
   deriving stock (Show)
 
 -- | This is a non-standard instance because environments can be recursive, hence we must
@@ -133,17 +128,10 @@
   rnf UnaryCeiling = ()
   rnf UnaryFloor = ()
   rnf UnaryPercent = ()
-<<<<<<< HEAD
   rnf UnaryStringLength = ()
   rnf UnaryToUpper = ()
   rnf UnaryToLower = ()
   rnf UnaryTrim = ()
-
-instance NFData TernaryBuiltinFun where
-  rnf :: TernaryBuiltinFun -> ()
-  rnf TernarySubstring = ()
-  rnf TernaryReplace = ()
-=======
   rnf UnaryFetch = ()
   rnf UnaryEnv = ()
   rnf UnaryJsonEncode = ()
@@ -151,5 +139,6 @@
 
 instance NFData TernaryBuiltinFun where
   rnf :: TernaryBuiltinFun -> ()
-  rnf TernaryPost = ()
->>>>>>> 179e1881
+  rnf TernarySubstring = ()
+  rnf TernaryReplace = ()
+  rnf TernaryPost = ()