-- | Types needed during the scope and type checking phase.
module L4.TypeCheck.Types where

import Base
import L4.Annotation (HasSrcRange(..), HasAnno(..), AnnoExtra, AnnoToken, emptyAnno)
import L4.Parser.SrcSpan (SrcRange(..))
import L4.Syntax
import L4.TypeCheck.With

import Control.Applicative
import L4.Lexer (PosToken)
import qualified Data.Map.Strict as Map

type Environment  = Map RawName [Unique]
type EntityInfo   = Map Unique (Name, CheckEntity)
type Substitution = Map Int (Type' Resolved)

-- | Note that 'KnownType' does not imply this is a new generative type on its own,
-- because it includes type synonyms now. For type synonyms primarily, we also store
-- the arguments, so that we can properly substitute when instantiated.
--
data CheckEntity =
    KnownType Kind [Resolved] (TypeDecl Resolved)
  | KnownTerm (Type' Resolved) TermKind
  | KnownTypeVariable
  deriving stock (Eq, Generic, Show)
  deriving anyclass NFData

data TermKind =
    Computable -- ^ a variable with known definition (let or global)
  | Assumed
  | Local -- ^ a local variable (introduced by a lambda or pattern)
  | Constructor
  | Selector
  deriving stock (Eq, Generic, Show)
  deriving anyclass NFData

data CheckState =
  MkCheckState
    { environment  :: !Environment
    , entityInfo   :: !EntityInfo
    , errorContext :: !CheckErrorContext
    , substitution :: !Substitution
    , supply       :: !Int
    }
  deriving stock (Eq, Generic, Show)

data CheckErrorWithContext =
  MkCheckErrorWithContext
    { kind    :: !CheckError
    , context :: !CheckErrorContext
    }
  deriving stock (Eq, Generic, Show)
  deriving anyclass (NFData)

data CheckError =
    OutOfScopeError Name (Type' Resolved)
  | KindError Kind [Type' Name]
  | TypeMismatch ExpectationContext (Type' Resolved) (Type' Resolved) -- expected, given
  | InconsistentNameInSignature Name (Maybe Name)
  | InconsistentNameInAppForm Name (Maybe Name)
  | NonDistinctError NonDistinctContext [[Name]]
  | AmbiguousTermError Name [(Resolved, Type' Resolved)]
  | AmbiguousTypeError Name [(Resolved, Kind)]
  | InternalAmbiguityError
  | IncorrectArgsNumberApp Resolved Int Int -- expected, given
  | IllegalApp Resolved (Type' Resolved) Int
  | IllegalAppNamed Resolved (Type' Resolved)
  | IncompleteAppNamed Resolved [OptionallyNamedType Resolved]
  | CheckInfo (Type' Resolved)
  | IllegalTypeInKindSignature (Type' Resolved)
  | MissingEntityInfo Resolved
  deriving stock (Eq, Generic, Show)
  deriving anyclass NFData

data ExpectationContext =
    ExpectAssumeSignatureContext (Maybe SrcRange) -- actual result range from the signature, if it exists
  -- | ExpectProjectionSelectorContext
  | ExpectIfConditionContext -- condition of if-then-else
  | ExpectPatternScrutineeContext (Expr Resolved) -- pattern type must match type of scrutinee
  | ExpectNotArgumentContext -- arg of NOT
  | ExpectConsArgument2Context -- second arg of cons
  | ExpectIfBranchesContext -- all branches of an if-then-else must have the same type
  | ExpectConsiderBranchesContext -- all branches of a consider must have the same type
  | ExpectHomogeneousListContext -- all elements of a list literal must have the same type
  | ExpectNamedArgContext Resolved Resolved -- function, name of arg
  | ExpectAppArgContext Bool Resolved Int -- projection?, function, number of arg
  | ExpectBinOpArgContext Text Int -- opname, number of arg (TODO: it would be better to have the token and its range here!)
  | ExpectDecideSignatureContext (Maybe SrcRange) -- actual result type range from the signature, if it exists
  deriving stock (Eq, Generic, Show)
  deriving anyclass NFData

data NonDistinctContext =
    NonDistinctConstructors
  | NonDistinctSelectors
  | NonDistinctQuantifiers
  | NonDistinctTypeAppForm
  | NonDistinctTermAppForm
  deriving stock (Eq, Generic, Show)
  deriving anyclass NFData

data CheckErrorContext =
    WhileCheckingDeclare Name CheckErrorContext
  | WhileCheckingDecide Name CheckErrorContext
  | WhileCheckingAssume Name CheckErrorContext
  | WhileCheckingExpression (Expr Name) CheckErrorContext
  | WhileCheckingPattern (Pattern Name) CheckErrorContext
  | WhileCheckingType (Type' Name) CheckErrorContext
  | None
  deriving stock (Eq, Generic, Show)
  deriving anyclass (NFData)

data Severity = SWarn | SError | SInfo
  deriving stock (Eq, Show)

instance HasSrcRange CheckErrorWithContext where
  rangeOf (MkCheckErrorWithContext e ctx) = rangeOf e <|> rangeOf ctx

instance HasSrcRange CheckErrorContext where
  rangeOf None = Nothing
  rangeOf (WhileCheckingDeclare n _)    = rangeOf n
  rangeOf (WhileCheckingDecide n _)     = rangeOf n
  rangeOf (WhileCheckingAssume n _)     = rangeOf n
  rangeOf (WhileCheckingExpression e _) = rangeOf e
  rangeOf (WhileCheckingPattern p _)    = rangeOf p
  rangeOf (WhileCheckingType t _)       = rangeOf t

instance HasSrcRange CheckError where
  rangeOf (OutOfScopeError n _)             = rangeOf n
  rangeOf (InconsistentNameInSignature n _) = rangeOf n
  rangeOf (InconsistentNameInAppForm n _)   = rangeOf n
  rangeOf _                                 = Nothing

newtype CheckEnv = MkCheckEnv { moduleUri :: NormalizedUri }

newtype Check a =
  MkCheck (CheckEnv -> CheckState -> [(With CheckErrorWithContext a, CheckState)])

runCheck :: Check a -> CheckEnv -> CheckState -> [(With CheckErrorWithContext a, CheckState)]
runCheck (MkCheck f) = f

runCheck' :: CheckEnv -> CheckState -> Check a -> [(With CheckErrorWithContext a, CheckState)]
runCheck' e s (MkCheck f) = f e s


-- NOTES on the Check monad:
--
-- Contrary to my first belief, we cannot
-- afford making the complete CheckState global, because the substitution
-- must be branch-dependent. Unification can create bindings for a
-- previously introduced unification variable (prior to branches) that
-- become invalid if the branch is not selected. So we have to backtrack
-- the current substitution.
--
-- I'm not sure if the environment and supply should be backtracked.
-- The supply would be better / safer to be global? Why? If we ever want
-- to accept / merge the results of several branches, then we'd have to
-- be careful that we don't get inconsistencies. On the other hand, we
-- probably only want to do this if unification variables introduced in
-- the different branches have been unambiguously resolved, so it should
-- probably be fine.

data CheckResult =
  MkCheckResult
    { program      :: Module  Resolved
    , errors       :: [CheckErrorWithContext]
    , substitution :: Substitution
    , environment  :: Environment
    , entityInfo   :: EntityInfo
    }
  deriving stock (Eq, Show)

-- -------------------
-- Instances for Check
-- -------------------

instance Functor Check where
  fmap = liftM

instance Applicative Check where
  pure x =
    MkCheck $ \_ s -> [(Plain x, s)]
  (<*>) = ap

instance Monad Check where
  (>>=) :: forall a b. Check a -> (a -> Check b) -> Check b
  m >>= f =
    MkCheck $ \e s ->
      let
        results = runCheck m e s
      in
        concatMap (\ (wea, s') -> distributeWith (fmap (runCheck' e s' . f) wea)) results

instance MonadState CheckState Check where
  get :: Check CheckState
  get = MkCheck $ \_ s -> [(Plain s, s)]

  put :: CheckState -> Check ()
  put s = MkCheck $ \_ _ -> [(Plain (), s)]

instance MonadReader CheckEnv Check where
  ask = MkCheck \e s -> [(Plain e, s)]
  local f c = MkCheck $ runCheck c . f

instance MonadWith CheckErrorWithContext Check where
  with :: CheckErrorWithContext -> Check ()
  with e = MkCheck $ \_ s -> [(With e (Plain ()), s)]

instance Alternative Check where
  empty :: Check a
  empty = MkCheck $ \_ _ -> []

  (<|>) :: Check a -> Check a -> Check a
<<<<<<< HEAD
  (<|>) m1 m2 = MkCheck $ \ s -> runCheck m1 s ++ runCheck m2 s

-- ----------------------------------------------------------------------------
-- Primitives for Uniques, Errors and similar.
-- ----------------------------------------------------------------------------

addError :: CheckError -> Check ()
addError e = do
  ctx <- use #errorContext
  with (MkCheckErrorWithContext e ctx)

step :: Check Int
step = do
  current <- use #supply
  let next = current + 1
  assign #supply next
  pure current

newUnique :: Check Unique
newUnique = do
  i <- step
  pure (MkUnique 'c' i)

choose :: [Check a] -> Check a
choose = asum

anyOf :: [a] -> Check a
anyOf = asum . fmap pure

-- ----------------------------------------------------------------------------
-- JL4 specific primitives
-- ----------------------------------------------------------------------------

fresh :: RawName -> Check (Type' Resolved)
fresh prefix = do
  i <- step
  pure (InfVar emptyAnno prefix i)

outOfScope :: Name -> Type' Resolved -> Check Resolved
outOfScope n t = do
  addError (OutOfScopeError n t)
  u <- newUnique
  pure (OutOfScope u n)

ambiguousTerm :: Name -> [(Resolved, Type' Resolved)] -> Check Resolved
ambiguousTerm n xs = do
  addError (AmbiguousTermError n xs)
  u <- newUnique
  pure (OutOfScope u n)

ambiguousType :: Name -> [(Resolved, Kind)] -> Check Resolved
ambiguousType n xs = do
  addError (AmbiguousTypeError n xs)
  u <- newUnique
  pure (OutOfScope u n)

-- ----------------------------------------------------------------------------
-- JL4 specific primitives for resolving names
-- ----------------------------------------------------------------------------

lookupRawNameInEnvironment :: RawName -> Check [(Unique, Name, CheckEntity)]
lookupRawNameInEnvironment n = do
  env <- use #environment
  ei  <- use #entityInfo
  let
    proc :: Unique -> Maybe (Unique, Name, CheckEntity)
    proc u = (\ (o, ce) -> (u, o, ce)) <$> Map.lookup u ei

    candidates :: [(Unique, Name, CheckEntity)]
    candidates = mapMaybe proc (Map.findWithDefault [] n env)

  pure candidates

resolveTerm' :: (TermKind -> Bool) -> Name -> Check (Resolved, Type' Resolved)
resolveTerm' p n = do
  options <- lookupRawNameInEnvironment (rawName n)
  case mapMaybe proc options of
    [] -> do
      v <- fresh (rawName n)
      rn <- outOfScope (setAnnResolvedType v n) v
      pure (rn, v)
    [x] -> pure x
    xs -> anyOf xs <|> do
      v <- fresh (rawName n)
      rn <- ambiguousTerm (setAnnResolvedType v n) xs
      pure (rn, v)
  where
    proc :: (Unique, Name, CheckEntity) -> Maybe (Resolved, Type' Resolved)
    proc (u, o, KnownTerm t tk) | p tk = Just (Ref (setAnnResolvedType t n) u o, t)
    proc _                             = Nothing

resolveTerm :: Name -> Check (Resolved, Type' Resolved)
resolveTerm = resolveTerm' (const True)

_resolveSelector :: Name -> Check (Resolved, Type' Resolved)
_resolveSelector = resolveTerm' (== Selector)

resolveConstructor :: Name -> Check (Resolved, Type' Resolved)
resolveConstructor = resolveTerm' (== Constructor)

setAnnResolvedType ::
     (HasAnno a, AnnoToken a ~ PosToken, AnnoExtra a ~ Extension)
  => Type' Resolved -> a -> a
setAnnResolvedType t x =
  setAnno (set annInfo (Just (TypeInfo t)) (getAnno x)) x

setAnnResolvedKind ::
     (HasAnno a, AnnoToken a ~ PosToken, AnnoExtra a ~ Extension)
  => Kind -> a -> a
setAnnResolvedKind k x =
  setAnno (set annInfo (Just (KindInfo k)) (getAnno x)) x
=======
  (<|>) m1 m2 = MkCheck $ \e s -> runCheck m1 e s ++ runCheck m2 e s
>>>>>>> 96b0c805
<|MERGE_RESOLUTION|>--- conflicted
+++ resolved
@@ -211,17 +211,11 @@
   empty = MkCheck $ \_ _ -> []
 
   (<|>) :: Check a -> Check a -> Check a
-<<<<<<< HEAD
-  (<|>) m1 m2 = MkCheck $ \ s -> runCheck m1 s ++ runCheck m2 s
+  (<|>) m1 m2 = MkCheck $ \e s -> runCheck m1 e s ++ runCheck m2 e s
 
 -- ----------------------------------------------------------------------------
 -- Primitives for Uniques, Errors and similar.
 -- ----------------------------------------------------------------------------
-
-addError :: CheckError -> Check ()
-addError e = do
-  ctx <- use #errorContext
-  with (MkCheckErrorWithContext e ctx)
 
 step :: Check Int
 step = do
@@ -233,7 +227,13 @@
 newUnique :: Check Unique
 newUnique = do
   i <- step
-  pure (MkUnique 'c' i)
+  u <- asks (.moduleUri)
+  pure (MkUnique 'c' i u)
+
+addError :: CheckError -> Check ()
+addError e = do
+  ctx <- use #errorContext
+  with (MkCheckErrorWithContext e ctx)
 
 choose :: [Check a] -> Check a
 choose = asum
@@ -322,7 +322,4 @@
      (HasAnno a, AnnoToken a ~ PosToken, AnnoExtra a ~ Extension)
   => Kind -> a -> a
 setAnnResolvedKind k x =
-  setAnno (set annInfo (Just (KindInfo k)) (getAnno x)) x
-=======
-  (<|>) m1 m2 = MkCheck $ \e s -> runCheck m1 e s ++ runCheck m2 e s
->>>>>>> 96b0c805
+  setAnno (set annInfo (Just (KindInfo k)) (getAnno x)) x