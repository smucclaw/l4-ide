--- conflicted
+++ resolved
@@ -24,65 +24,6 @@
   build-depends:
     base
 
-<<<<<<< HEAD
-library
-  import: defaults
-  hs-source-dirs: src
-  build-depends:
-    bytestring,
-    cassava,
-    containers,
-    data-default,
-    deepseq,
-    extra,
-    file-io,
-    filepath,
-    generics-sop,
-    hw-fingertree,
-    logict,
-    megaparsec,
-    mtl,
-    optics,
-    optics-core,
-    optparse-applicative,
-    pcre2,
-    pretty-simple,
-    prettyprinter,
-    safe-exceptions,
-    text >= 2 && < 2.1.2,
-    tree-diff,
-    vector,
-
-  exposed-modules:
-    Base
-    Base.Map
-    Base.Set
-    Base.Pretty
-    Base.Text
-    L4.Annotation
-    L4.Citations
-    L4.Evaluate
-    L4.Evaluate.Value
-    L4.ExactPrint
-    L4.FindDefinition
-    L4.HoverInfo
-    L4.Main
-    L4.Lexer
-    L4.Parser
-    L4.Parser.ResolveAnnotation
-    L4.Parser.SrcSpan
-    L4.ParserCombinators
-    L4.Print
-    L4.Syntax
-    L4.Transform
-    L4.TypeCheck
-    L4.TypeCheck.Environment
-    L4.TypeCheck.Types
-    L4.TypeCheck.With
-    L4.Utils.RevList
-
-=======
->>>>>>> 294867c7
 executable jl4-cli
   import: defaults
   hs-source-dirs: app
