--- conflicted
+++ resolved
@@ -25,10 +25,6 @@
             - Cayman Islands
             - Falkland Islands
             - Gibraltar
-<<<<<<< HEAD
-=======
-            - Hong Kong
->>>>>>> aacb1dbd
             - Montserrat
             - Pitcairn, Henderson, Ducie and Oeno Islands
             - St Helena, Ascension and Tristan da Cunha
@@ -54,10 +50,6 @@
                 - Cayman Islands
                 - Falkland Islands
                 - Gibraltar
-<<<<<<< HEAD
-=======
-                - Hong Kong
->>>>>>> aacb1dbd
                 - Montserrat
                 - Pitcairn, Henderson, Ducie and Oeno Islands
                 - St Helena, Ascension and Tristan da Cunha
@@ -83,10 +75,6 @@
                 - Cayman Islands
                 - Falkland Islands
                 - Gibraltar
-<<<<<<< HEAD
-=======
-                - Hong Kong
->>>>>>> aacb1dbd
                 - Montserrat
                 - Pitcairn, Henderson, Ducie and Oeno Islands
                 - St Helena, Ascension and Tristan da Cunha
@@ -98,4 +86,4 @@
 
       m_knownBritish:
             type: boolean
-            description: if we know, a priori, that the mother is a British citizen.
+            description: if we know, a priori, that the mother is a British citizen.